# -----------------------------------------------------------------------------
# Buli Brush Switch
# Copyright (C) 2011-2022 - Grum999
# -----------------------------------------------------------------------------
# SPDX-License-Identifier: GPL-3.0-or-later
#
# https://spdx.org/licenses/GPL-3.0-or-later.html
# -----------------------------------------------------------------------------
# A Krita plugin designed to manage brushes switch easy
# -----------------------------------------------------------------------------

# -----------------------------------------------------------------------------
# The bnbrushes module provides classes used to manage brushes
#
# Main classes from this module
#
# - BNBrushes:
#       Collection of brushes
#
# - BNBrushPreset:
#       Static methods to access to brushes 'securely' (shouldn't fail to get
#       a brush)
#
# - BNBrush:
#       A brush definition (managed by BNBrushes collection)
#
# -----------------------------------------------------------------------------

import re

from bulibrushswitch.pktk import *

from PyQt5.Qt import *
from PyQt5.QtCore import (
        pyqtSignal as Signal
    )

from krita import (
        View,
        ManagedColor
    )

from .bbssettings import (
        BBSSettings,
        BBSSettingsKey,
        BBSSettingsValues
    )

from bulibrushswitch.pktk.modules.edialog import EDialog
from bulibrushswitch.pktk.modules.uitheme import UITheme
from bulibrushswitch.pktk.modules.iconsizes import IconSizes
from bulibrushswitch.pktk.modules.strutils import stripHtml
from bulibrushswitch.pktk.modules.imgutils import (warningAreaBrush, qImageToPngQByteArray, bullet, buildIcon)
from bulibrushswitch.pktk.modules.ekrita import (EKritaBrushPreset, EKritaShortcuts, EKritaBlendingModes)
from bulibrushswitch.pktk.modules.ekrita_tools import (EKritaToolsCategory, EKritaTools)
from bulibrushswitch.pktk.widgets.wtextedit import (WTextEdit, WTextEditDialog, WTextEditBtBarOption)
from bulibrushswitch.pktk.widgets.wcolorbutton import WColorButton
from bulibrushswitch.pktk.widgets.wcolorselector import WColorPicker
from bulibrushswitch.pktk.widgets.wkeysequenceinput import WKeySequenceInput


class BBSBrush(QObject):
    """A brush definition"""
    updated = Signal(QObject, str)

    KEY_NAME = 'name'
    KEY_SIZE = 'size'
    KEY_FLOW = 'flow'
    KEY_OPACITY = 'opacity'
    KEY_BLENDINGMODE = 'blendingMode'
    KEY_PRESERVEALPHA = 'preserveAlpha'
    KEY_COMMENTS = 'comments'
    KEY_IMAGE = 'image'
    KEY_ERASERMODE = 'eraserMode'
    KEY_KEEPUSERMODIFICATIONS = 'keepUserModifications'
    KEY_IGNOREERASERMODE = 'ignoreEraserMode'
    KEY_POSITION = 'position'
    KEY_COLOR_FG = 'color'
    KEY_COLOR_BG = 'colorBg'
    KEY_UUID = 'uuid'
    KEY_SHORTCUT = 'shortcut'
    KEY_DEFAULTPAINTTOOL = 'defaultPaintTool'

    INFO_COMPACT =                  0b00000001
    INFO_WITH_BRUSH_ICON =          0b00000010
    INFO_WITH_BRUSH_DETAILS =       0b00000100
    INFO_WITH_BRUSH_OPTIONS =       0b00001000

    def __init__(self, brush=None):
        super(BBSBrush, self).__init__(None)
        self.__name = ''
        self.__size = 0
        self.__flow = 0
        self.__opacity = 0
        self.__blendingMode = ''
        self.__preserveAlpha = False
        self.__comments = ''
        self.__image = None
        self.__keepUserModifications = True
        self.__eraserMode = False
        self.__ignoreEraserMode = True
        self.__position = -1
        self.__colorFg = None
        self.__colorBg = None
        self.__shortcut = QKeySequence()
        self.__defaultPaintTool = None

        self.__uuid = QUuid.createUuid().toString().strip("{}")
        self.__fingerPrint = ''
        self.__emitUpdated = 0

        self.__brushNfoImg = ''
        self.__brushNfoFull = ''
        self.__brushNfoShort = ''
        self.__brushNfoOptions = ''
        self.__brushNfoComments = ''

        # this allows to keep current Krita's brush value
        # if None => nothing memorized
        #            otherwise it's a BBSBrush
        self.__kritaBrush = None
        # a flag to determinate if Krita brush is currently in restoring state
        self.__kritaBrushIsRestoring = False

        if isinstance(brush, BBSBrush):
            # clone brush
            self.importData(brush.exportData())

    def __repr__(self):
        colorFg = "None"
        if self.__colorFg:
            colorFg = self.__colorFg.name()

        return f"<BBSBrush({self.__uuid}, '{self.__name}', {self.__size:0.2f}, {self.__opacity}, {self.__blendingMode}, {self.__defaultPaintTool}, {colorFg})>"

    def __updated(self, property):
        """Emit updated signal when a property has been changed"""
        def yesno(value):
            if value:
                return i18n('Yes')
            else:
                return i18n('No')

        if self.__emitUpdated == 0:
            self.__brushNfoFull = (f' <tr><td align="left"><b>{i18n("Blending mode")}:</b></td><td align="right">{self.__blendingMode}</td><td></td></tr>'
                                   f' <tr><td align="left"><b>{i18n("Size")}:</b></td>         <td align="right">{self.__size:0.2f}px</td><td></td></tr>'
                                   f' <tr><td align="left"><b>{i18n("Opacity")}:</b></td>      <td align="right">{100*self.__opacity:0.2f}%</td><td></td></tr>'
                                   f' <tr><td align="left"><b>{i18n("Flow")}:</b></td>         <td align="right">{100*self.__flow:0.2f}%</td><td></td></tr>'
                                   )

            self.__brushNfoShort = f' <tr><td align="left">{self.__size:0.2f}px - {self.__blendingMode}</td><td></td><td></td></tr>'

            if self.__image:
                self.__brushNfoImg = f'<img src="data:image/png;base64,{bytes(qImageToPngQByteArray(self.__image).toBase64(QByteArray.Base64Encoding)).decode()}">'
            else:
                self.__brushNfoImg = ''

            if not self.__shortcut.isEmpty():
                shortcutText = f' <tr><td align="left"><b>{i18n("Shortcut")}</b></td><td align="right">{self.__shortcut.toString()}</td><td></td></tr>'
            else:
                shortcutText = ''

            if self.__defaultPaintTool is not None:
                defaultPaintTool = f' <tr><td align="left"><b>{i18n("Default paint tool")}</b></td>'\
                                   f'<td align="right">{EKritaTools.name(self.__defaultPaintTool)}</td><td></td></tr>'
            else:
                defaultPaintTool = ''

            if self.__blendingMode == 'erase':
                self.__brushNfoOptions = (f' {defaultPaintTool}'
                                          f' <tr><td align="left"><b>{i18n("Keep user modifications")}</b></td><td align="right">{yesno(self.__blendingMode)}</td><td></td></tr>'
                                          f' {shortcutText}'
                                          )
            else:
                if self.__colorFg is None:
                    useSpecificColor = yesno(False)
                    imageNfo = ''
                else:
                    imageNfo = f'&nbsp;<img src="data:image/png;base64,'\
                               f'{bytes(qImageToPngQByteArray(bullet(16,self.__colorFg,"roundSquare").toImage()).toBase64(QByteArray.Base64Encoding)).decode()}">'
                    if self.__colorBg is not None:
                        imageNfo += f'&nbsp;<img src="data:image/png;base64,'\
                                    f'{bytes(qImageToPngQByteArray(bullet(16,self.__colorBg,"roundSquare").toImage()).toBase64(QByteArray.Base64Encoding)).decode()}">'
                    useSpecificColor = yesno(True)

                self.__brushNfoOptions = (f' {defaultPaintTool}'
                                          f' <tr><td align="left"><b>{i18n("Keep user modifications")}</b></td>'
                                          f'     <td align="right">{yesno(self.__keepUserModifications)}</td><td></td></tr>'
                                          f' <tr><td align="left"><b>{i18n("Preserve Alpha")}:</b></td>'
                                          f'     <td align="right">{yesno(self.__preserveAlpha)}</td><td></td></tr>'
                                          f' <tr><td align="left"><b>{i18n("Ignore eraser mode")}:</b></td>'
                                          f'     <td align="right">{yesno(self.__ignoreEraserMode)}</td><td></td></tr>'
                                          f' <tr><td align="left"><b>{i18n("Use specific color")}:</b></td>'
                                          f'     <td align="right">{useSpecificColor}</td><td>{imageNfo}</td></tr>'
                                          f' {shortcutText}'
                                          )

            self.__brushNfoComments = self.__comments
            if self.__brushNfoComments != '':
                self.__brushNfoComments = re.sub("<(/)?body",
                                                 r"<\1div", re.sub("<!doctype[^>]>|<meta[^>]+>|</?html>|</?head>", "", self.__brushNfoComments, flags=re.I),
                                                 flags=re.I)

            self.updated.emit(self, property)

    def beginUpdate(self):
        """Start updating brush massivelly and then do not emit update"""
        self.__emitUpdated += 1

    def endUpdate(self):
        """Start updating brush massivelly and then do not emit update"""
        self.__emitUpdated -= 1
        if self.__emitUpdated < 0:
            self.__emitUpdated = 0
        elif self.__emitUpdated == 0:
            self.__updated('*')

    def fromCurrentKritaBrush(self, view=None, saveColor=False, saveTool=False):
        """Set brush properties from given view

        If no view is provided, use current active view
        """
        if view is None:
            view = Krita.instance().activeWindow().activeView()
            if view is None:
                return False
        elif not isinstance(view, View):
            return False

        if (view.visible() is False
           or view.document() is None):
            return False

        self.beginUpdate()

        brush = view.currentBrushPreset()

        self.__name = brush.name()
        self.__size = view.brushSize()
        self.__flow = view.paintingFlow()
        self.__opacity = view.paintingOpacity()
        self.__blendingMode = view.currentBlendingMode()
        self.__preserveAlpha = Krita.instance().action('preserve_alpha').isChecked()
        self.__image = brush.image()

        if saveColor:
            self.__colorFg = view.foregroundColor().colorForCanvas(view.canvas())
            self.__colorBg = view.backgroundColor().colorForCanvas(view.canvas())
        else:
            self.__colorFg = None
            self.__colorBg = None

        if saveTool:
            current = EKritaTools.current()
            if current:
                self.__defaultPaintTool = current
        else:
            self.__defaultPaintTool = None

        if self.__ignoreEraserMode:
            self.__eraserMode = (self.__blendingMode == 'erase')
        else:
            action = Krita.instance().action('erase_action')
            self.__eraserMode = action.isChecked()

        self.endUpdate()
        return True

    def toCurrentKritaBrush(self, view=None, loadColor=True, loadTool=True):
        """Set brush properties to given view

        If no view is provided, use current active view
        """
        if view is None:
            view = Krita.instance().activeWindow().activeView()
            if view is None:
                return False
        elif not isinstance(view, View):
            return False

        if not self.__name or not EKritaBrushPreset.found(self.__name):
            return False

        view.setCurrentBrushPreset(EKritaBrushPreset.getPreset(self.__name))

        if self.__kritaBrush is None and self.__kritaBrushIsRestoring is False:
            # currently nothing has been memorized
            # memorize current brush
            self.__kritaBrush = BBSBrush()
            self.__kritaBrush.fromCurrentKritaBrush(view, False, False)

        if self.__defaultPaintTool is not None and loadTool:
            # as tool already keep is own properties, restore tool before brush properties to ensure that memorized brush properties
            # are properly applied after
            EKritaTools.setCurrent(self.__defaultPaintTool)

        view.setBrushSize(self.__size)
        view.setPaintingFlow(self.__flow)
        view.setPaintingOpacity(self.__opacity)
        view.setCurrentBlendingMode(self.__blendingMode)
        Krita.instance().action('preserve_alpha').setChecked(self.__preserveAlpha)

        if self.__colorFg is not None and loadColor:
            # use specific color
            view.setForeGroundColor(ManagedColor.fromQColor(self.__colorFg, view.canvas()))

            # use bg specific color (available only if fg specific color is defined)
            if self.__colorBg is not None:
                view.setBackGroundColor(ManagedColor.fromQColor(self.__colorBg, view.canvas()))

        # in all case restore eraser mode
        # - if __ignoreEraserMode is True, then force __eraserMode value because
        #   it's already set to the right value for given brush (True for eraser brush, False otherwise)
        # - if __ignoreEraserMode is False, then use __eraserMode value
        #   it contains the last value set for given brush
        Krita.instance().action('erase_action').setChecked(self.__eraserMode)

        return True

    def exportData(self):
        """Export brush definition as dictionary"""
        if self.__colorFg is None:
            colorFg = ''
        else:
            colorFg = self.__colorFg.name(QColor.HexRgb)

        if self.__colorBg is None:
            colorBg = ''
        else:
            colorBg = self.__colorBg.name(QColor.HexRgb)

        returned = {
                BBSBrush.KEY_NAME: self.__name,
                BBSBrush.KEY_SIZE: self.__size,
                BBSBrush.KEY_FLOW: self.__flow,
                BBSBrush.KEY_OPACITY: self.__opacity,
                BBSBrush.KEY_BLENDINGMODE: self.__blendingMode,
                BBSBrush.KEY_PRESERVEALPHA: self.__preserveAlpha,
                BBSBrush.KEY_ERASERMODE: self.__eraserMode,
                BBSBrush.KEY_COMMENTS: self.__comments,
                BBSBrush.KEY_KEEPUSERMODIFICATIONS: self.__keepUserModifications,
                BBSBrush.KEY_IGNOREERASERMODE: self.__ignoreEraserMode,
                BBSBrush.KEY_POSITION: self.__position,
                BBSBrush.KEY_COLOR_FG: colorFg,
                BBSBrush.KEY_COLOR_BG: colorBg,
                BBSBrush.KEY_UUID: self.__uuid.strip("{}"),
                BBSBrush.KEY_SHORTCUT: self.__shortcut.toString(),
                BBSBrush.KEY_DEFAULTPAINTTOOL: self.__defaultPaintTool
            }

        return returned

    def importData(self, value):
        """Import definition from dictionary"""
        if not isinstance(value, dict):
            return False

        self.beginUpdate()

        try:
            if BBSBrush.KEY_UUID in value:
                self.__uuid = value[BBSBrush.KEY_UUID].strip("{}")
            if BBSBrush.KEY_NAME in value:
                self.setName(value[BBSBrush.KEY_NAME])
            if BBSBrush.KEY_SIZE in value:
                self.setSize(value[BBSBrush.KEY_SIZE])
            if BBSBrush.KEY_FLOW in value:
                self.setFlow(value[BBSBrush.KEY_FLOW])
            if BBSBrush.KEY_OPACITY in value:
                self.setOpacity(value[BBSBrush.KEY_OPACITY])
            if BBSBrush.KEY_BLENDINGMODE in value:
                self.setBlendingMode(value[BBSBrush.KEY_BLENDINGMODE])
            if BBSBrush.KEY_PRESERVEALPHA in value:
                self.setPreserveAlpha(value[BBSBrush.KEY_PRESERVEALPHA])
            if BBSBrush.KEY_COMMENTS in value:
                self.setComments(value[BBSBrush.KEY_COMMENTS])
            if BBSBrush.KEY_KEEPUSERMODIFICATIONS in value:
                self.setKeepUserModifications(value[BBSBrush.KEY_KEEPUSERMODIFICATIONS])
            if BBSBrush.KEY_IGNOREERASERMODE in value:
                self.setIgnoreEraserMode(value[BBSBrush.KEY_IGNOREERASERMODE])
            if BBSBrush.KEY_COLOR_FG in value:
                self.setColorFg(value[BBSBrush.KEY_COLOR_FG])
            if BBSBrush.KEY_COLOR_BG in value:
                self.setColorBg(value[BBSBrush.KEY_COLOR_BG])
            if BBSBrush.KEY_ERASERMODE in value:
                self.setEraserMode(value[BBSBrush.KEY_ERASERMODE])

            if BBSBrush.KEY_DEFAULTPAINTTOOL in value:
                self.setDefaultPaintTool(value[BBSBrush.KEY_DEFAULTPAINTTOOL])

            if EKritaBrushPreset.found(self.__name):
                brushPreset = EKritaBrushPreset.getPreset(self.__name)
                if brushPreset:
                    self.__image = brushPreset.image()

            action = self.action()
            if action and action.shortcut():
                self.setShortcut(action.shortcut())
            isValid = True
        except Exception as e:
            print("Unable to import brush definition:", e)
            isValid = False

        self.endUpdate()
        return isValid

    def name(self):
        """Return brush name"""
        return self.__name

    def setName(self, value):
        """Set name"""
        if value != self.__name:
            self.__name = value
            self.__fingerPrint = ''
            self.__updated('name')

    def size(self):
        """Return brush size"""
        return self.__size

    def setSize(self, value):
        """Set size"""
        if isinstance(value, (int, float)) and value > 0 and self.__size != value:
            self.__size = value
            self.__fingerPrint = ''
            self.__updated('size')

    def flow(self):
        """Return brush flow"""
        return self.__flow

    def setFlow(self, value):
        """Set flow"""
        if isinstance(value, (int, float)) and value >= 0 and value <= 1.0 and self.__flow != value:
            self.__flow = value
            self.__fingerPrint = ''
            self.__updated('flow')

    def opacity(self):
        """Return brush opacity"""
        return self.__opacity

    def setOpacity(self, value):
        """Set opacity"""
        if isinstance(value, (int, float)) and value >= 0 and value <= 1.0 and self.__opacity != value:
            self.__opacity = value
            self.__fingerPrint = ''
            self.__updated('opacity')

    def blendingMode(self):
        """Return blending mode"""
        return self.__blendingMode

    def setBlendingMode(self, value):
        """Set blending mode"""
        if value != self.__blendingMode:
            self.__blendingMode = value
            self.__fingerPrint = ''
            self.__updated('blendingMode')

    def preserveAlpha(self):
        """Preserve alpha mode"""
        return self.__preserveAlpha

    def setPreserveAlpha(self, value):
        """Set preserve alpha mode"""
        if value != self.__preserveAlpha and isinstance(value, bool):
            self.__preserveAlpha = value
            self.__updated('preserveAlpha')

    def comments(self):
        """Return current comment for brush"""
        return self.__comments

    def setComments(self, value):
        """Set current comment for brush"""
        if value != self.__comments:
            if stripHtml(value).strip() != '':
                self.__comments = value
            else:
                self.__comments = ''
            self.__updated('comments')

    def keepUserModifications(self):
        """Return current keep user value for brush"""
        return self.__keepUserModifications

    def setKeepUserModifications(self, value):
        """Set current keep user value for brush"""
        if value != self.__keepUserModifications and isinstance(value, bool):
            self.__keepUserModifications = value
            self.__updated('keepUserModifications')

    def ignoreEraserMode(self):
        """Return current keep user value for brush"""
        return self.__ignoreEraserMode

    def setIgnoreEraserMode(self, value):
        """Set current keep user value for brush"""
        if value != self.__ignoreEraserMode and isinstance(value, bool):
            self.__ignoreEraserMode = value
            self.__updated('ignoreEraserMode')

    def image(self):
        """Return brush image"""
        return self.__image

    def setImage(self, image):
        """Set brush image"""
        if isinstance(image, QImage) and self.__image != image:
            self.__image = image
            self.__updated('image')

    def position(self):
        """Return brush position in list"""
        return self.__position

    def setPosition(self, position):
        """Set brush position"""
        if isinstance(position, int) and self.__position != position:
            self.__position = position
            self.__updated('position')

    def colorFg(self):
        """Return foreground color"""
        return self.__colorFg

    def setColorFg(self, color):
        """Set brush foreground color"""
        if color == '':
            color = None
        elif isinstance(color, str):
            try:
                color = QColor(color)
            except Exception:
                return

        if color is None or isinstance(color, QColor) and self.__colorFg != color:
            self.__colorFg = color
            self.__updated('colorFg')

    def colorBg(self):
        """Return background color"""
        return self.__colorBg

    def setColorBg(self, color):
        """Set brush background color"""
        if color == '':
            color = None
        elif isinstance(color, str):
            try:
                color = QColor(color)
            except Exception:
                return

        if color is None or isinstance(color, QColor) and self.__colorBg != color:
            self.__colorBg = color
            self.__updated('colorBg')

    def eraserMode(self):
        """Return eraser mode"""
        return self.__eraserMode

    def setEraserMode(self, eraserMode):
        """Set eraser mode"""
        if isinstance(eraserMode, bool) and self.__eraserMode != eraserMode and not self.__ignoreEraserMode:
            self.__eraserMode = eraserMode
            self.__updated('eraserMode')

    def shortcut(self):
        """Return brush shortcut"""
        return self.__shortcut

    def setShortcut(self, shortcut):
        """Set brush shortcut

        Shortcut is used as an information only to simplify management
        """
        if isinstance(shortcut, QKeySequence):
            self.__shortcut = shortcut
            self.__updated('shortcut')

    def defaultPaintTool(self):
        """Return brush default Paint Tool"""
        return self.__defaultPaintTool

    def setDefaultPaintTool(self, defaultPaintTool):
        """Set brush default Paint Tool

        Default Paint Tool is activated when brush is selected
        """
        if defaultPaintTool is None or defaultPaintTool in EKritaTools.list(EKritaToolsCategory.PAINT):
            self.__defaultPaintTool = defaultPaintTool
            self.__updated('defaultPaintTool')

    def id(self):
        """Return unique id"""
        return self.__uuid

    def actionId(self):
        """Return id to use for an action for this brush"""
        return BBSSettings.brushActionId(self.__uuid)

    def action(self):
        """Return Krita's action for this brush or none if not found"""
        return BBSSettings.brushAction(self.id())

    def fingerPrint(self):
        """Return finger print for brush"""
        if self.__fingerPrint == '':
            hash = blake2b()

            hash.update(self.__name.encode())
            hash.update(struct.pack('!d', self.__size))
            hash.update(struct.pack('!d', self.__flow))
            hash.update(struct.pack('!d', self.__opacity))
            hash.update(self.__blendingMode.encode())
            self.__fingerPrint = hash.hexdigest()

        return self.__fingerPrint

    def information(self, displayOption=0):
        """Return synthetised brush information (HTML)"""
        returned = ''
        if displayOption & BBSBrush.INFO_WITH_BRUSH_OPTIONS:
            returned = self.__brushNfoOptions

            if not(displayOption & BBSBrush.INFO_COMPACT) and self.__brushNfoComments != '':
                hr = ''
                if returned != '':
                    hr = "<tr><td colspan=3><hr></td></tr>"
                returned = f"<tr><td colspan=3>{self.__brushNfoComments}</td></tr>{hr}{returned}"

        if displayOption & BBSBrush.INFO_WITH_BRUSH_DETAILS:
            hr = ''
            if returned != '':
                hr = "<tr><td colspan=3><hr></td></tr>"

            if displayOption & BBSBrush.INFO_COMPACT:
                returned = f'<small><i><table>{self.__brushNfoShort}{hr}{returned}</table></i></small>'
            else:
                returned = f'<small><i><table>{self.__brushNfoFull}{hr}{returned}</table></i></small>'

            returned = f'<b>{self.__name.replace("_", " ")}</b>{returned}'
        else:
            returned = f'<small><i><table>{returned}</table></i></small>'

        if displayOption & BBSBrush.INFO_WITH_BRUSH_ICON and self.__brushNfoImg != '':
            returned = f'<table><tr><td>{self.__brushNfoImg}</td><td>{returned}</td></tr></table>'

        return returned

    def found(self):
        """Return True if brush preset exists in krita otherwise False"""
        return EKritaBrushPreset.found(self.__name)

    def kritaBrush(self):
        """Return Krita's brush if any, otherwise None"""
        return self.__kritaBrush

    def restoreKritaBrush(self, restoreColor=True, restorePaintTool=True):
        """Restore Return Krita's brush if any, otherwise does nothing"""
        if self.__kritaBrush:
            self.__kritaBrushIsRestoring = True
            self.__kritaBrush.toCurrentKritaBrush(None, restoreColor, restorePaintTool)
            self.__kritaBrushIsRestoring = False


class BBSBrushes(QObject):
    """Collection of brushes"""
    updated = Signal(BBSBrush, str)
    updateReset = Signal()
    updateAdded = Signal(list)
    updateRemoved = Signal(list)

    def __init__(self, brushes=None):
        """Initialize object"""
        super(BBSBrushes, self).__init__(None)

        # store everything in a dictionary
        # key = id
        # value = BNNotes
        self.__brushes = {}

        self.__temporaryDisabled = True

        # list of added hash
        self.__updateAdd = []
        self.__updateRemove = []

        if isinstance(brushes, BBSBrushes):
            for brushId in brushes.idList():
                self.add(BBSBrush(brushes.get(brushId)))

        self.__temporaryDisabled = False

    def __itemUpdated(self, item, property):
        """A brush have been updated"""
        if not self.__temporaryDisabled:
            self.updated.emit(item, property)

    def __emitUpdateReset(self):
        """List have been cleared/loaded"""
        if not self.__temporaryDisabled:
            self.updateReset.emit()

    def __emitUpdateAdded(self):
        """Emit update signal with list of id to update

        An empty list mean a complete update
        """
        items = self.__updateAdd.copy()
        self.__updateAdd = []
        if not self.__temporaryDisabled:
            self.updateAdded.emit(items)

    def __emitUpdateRemoved(self):
        """Emit update signal with list of id to update

        An empty list mean a complete update
        """
        items = self.__updateRemove.copy()
        self.__updateRemove = []
        if not self.__temporaryDisabled:
            self.updateRemoved.emit(items)

    def __updatePositions(self, idList=None):
        """Recalculate and update positions of item in list"""
        self.__temporaryDisabled = True
        if idList is None:
            idList = self.idList()
        for index, brushId in enumerate(idList):
            self.__brushes[brushId].setPosition(index)
        self.__temporaryDisabled = False

    def length(self):
        """Return number of notes"""
        return len(self.__brushes)

    def idList(self, sortedList=True):
        """Return list of id"""
        returned = list(self.__brushes.keys())
        if sortedList:
            return sorted(returned, key=lambda brushId: self.__brushes[brushId].position())
        else:
            return returned

    def get(self, id):
        """Return brush from id, or None if nothing is found"""
        if id in self.__brushes:
            return self.__brushes[id]
        return None

    def getFromFingerPrint(self, fp):
        """Return brush from fingerPrint, or None if nothing is found"""
        for key in list(self.__brushes.keys()):
            if self.__brushes[key].fingerPrint() == fp:
                return self.__brushes[key]
        return None

    def getFromName(self, name):
        """Return brush from name, or None if nothing is found"""
        for key in list(self.__brushes.keys()):
            if self.__brushes[key].name() == name:
                return self.__brushes[key]
        return None

    def namesList(self, sortedList=True):
        """Return list of names"""
        returned = self.idList(sortedList)
        return [self.__brushes[key].name() for key in returned]

    def exists(self, item):
        """Return True if item is already in brushes, otherwise False"""
        if isinstance(item, str):
            return (item in self.__brushes)
        elif isinstance(item, BBSBrush):
            return (item.id() in self.__brushes)
        return False

    def clear(self):
        """Clear all brushes"""
        state = self.__temporaryDisabled

        self.__temporaryDisabled = True
        for key in list(self.__brushes.keys()):
            self.remove(self.__brushes[key])
        self.__temporaryDisabled = state
        if not self.__temporaryDisabled:
            self.__emitUpdateReset()

    def add(self, item):
        """Add Brush to list"""
        if isinstance(item, BBSBrush):
            item.setPosition(9999)
            item.updated.connect(self.__itemUpdated)
            self.__updateAdd.append(item.id())
            self.__brushes[item.id()] = item
            self.__updatePositions()
            self.__emitUpdateAdded()
            return True
        return False

    def remove(self, item):
        """Remove Brush from list"""
        removedBrush = None

        if isinstance(item, list) and len(item) > 0:
            self.__temporaryDisabled = True
            for brush in item:
                self.remove(brush)
            self.__temporaryDisabled = False
            self.__updatePositions()
            self.__emitUpdateRemoved()
            return True

        if isinstance(item, str) and item in self.__brushes:
            removedBrush = self.__brushes.pop(item, None)
        elif isinstance(item, BBSBrush):
            removedBrush = self.__brushes.pop(item.id(), None)

        if removedBrush is not None:
            removedBrush.updated.disconnect(self.__itemUpdated)
            self.__updateRemove.append(removedBrush.id())
            self.__updatePositions()
            self.__emitUpdateRemoved()
            return True
        return False

    def update(self, item):
        """Update brush"""
        if isinstance(item, BBSBrush):
            if self.exists(item.id()):
                self.__itemUpdated(item, '*')
                self.__updatePositions()
            return True
        return False

    def copyFrom(self, brushes):
        """Copy brushes from another brushes"""
        if isinstance(brushes, BBSBrushes):
            self.__temporaryDisabled = True
            self.clear()
            for brushId in brushes.idList():
                self.add(BBSBrush(brushes.get(brushId)))
        self.__temporaryDisabled = False
        self.__emitUpdateReset()

    def moveItemAtFirst(self, item):
        """Move given `item` to first position in list"""
        return self.moveAtIndex(item, 0)

    def moveItemAtLast(self, item):
        """Move given `item` to last position in list"""
        return self.moveAtIndex(item, len(self.__brushes))

    def moveItemAtPrevious(self, item):
        """Move given `item` to previous position in list"""
        return self.moveAtIndex(item, 'p')

    def moveItemAtNext(self, item):
        """Move given `item` to next position in list"""
        return self.moveAtIndex(item, 'n')

    def moveAtIndex(self, item, indexTo):
        """Move given `item` to given `indexTo` position in list"""
        if isinstance(item, BBSBrush):
            if self.exists(item.id()):
                brushIdList = self.idList()

                indexFrom = brushIdList.index(item.id())

                if indexTo == 'p' and indexFrom > 0:
                    indexTo = indexFrom-1
                elif indexTo == 'n' and indexFrom < len(brushIdList):
                    indexTo = indexFrom+1

                if indexFrom != indexTo and isinstance(indexTo, int):
                    brushIdList.insert(indexTo, brushIdList.pop(indexFrom))
                    self.__updatePositions(brushIdList)
                    self.updateReset.emit()
            return True
        return False

    def beginUpdate(self):
        """Start to update list

        No signal will be emitted
        """
        self.__temporaryDisabled = True

    def endUpdate(self):
        """Update list finished

        Signal will be emitted
        """
        if len(self.__updateAdd):
            self.__emitUpdateAdded()
        if len(self.__updateRemove):
            self.__emitUpdateRemoved()
        self.__temporaryDisabled = False


class BBSBrushesModel(QAbstractTableModel):
    """A model provided for brushes"""
    updateWidth = Signal()

    ROLE_ID = Qt.UserRole + 1
    ROLE_BRUSH = Qt.UserRole + 2
    ROLE_CSIZE = Qt.UserRole + 3

    HEADERS = ['Icon', 'Brush', 'Description']
    COLNUM_ICON = 0
    COLNUM_BRUSH = 1
    COLNUM_COMMENT = 2
    COLNUM_LAST = 2

    def __init__(self, brushes, parent=None):
        """Initialise list"""
        super(BBSBrushesModel, self).__init__(parent)
        self.__brushes = brushes
        self.__brushes.updated.connect(self.__dataUpdated)
        self.__brushes.updateReset.connect(self.__dataUpdateReset)
        self.__brushes.updateAdded.connect(self.__dataUpdatedAdd)
        self.__brushes.updateRemoved.connect(self.__dataUpdateRemove)
        self.__items = self.__brushes.idList()

    def __idRow(self, id):
        """Return row number for a given id; return -1 if not found"""
        try:
            return self.__items.index(id)
        except Exception as e:
            return -1

    def __dataUpdateReset(self):
        """Data has entirely been changed (reset/reload)"""
        self.beginResetModel()
        self.__items = self.__brushes.idList()
        self.endResetModel()
        self.updateWidth.emit()

    def __dataUpdatedAdd(self, items):
        """Add a new brush to model"""
        self.__items = self.__brushes.idList()
        self.modelReset.emit()
        self.updateWidth.emit()

    def __dataUpdateRemove(self, items):
        """Remove brush from model"""
        self.__items = self.__brushes.idList()
        self.modelReset.emit()

    def __dataUpdated(self, item, property):
        """Update brush in model"""
        indexS = self.createIndex(self.__idRow(item.id()), 0)
        indexE = self.createIndex(self.__idRow(item.id()), BBSBrushesModel.COLNUM_LAST)
        self.dataChanged.emit(indexS, indexE, [Qt.DisplayRole])

    def columnCount(self, parent=QModelIndex()):
        """Return total number of column"""
        return BBSBrushesModel.COLNUM_LAST+1

    def rowCount(self, parent=QModelIndex()):
        """Return total number of rows"""
        return self.__brushes.length()

    def data(self, index, role=Qt.DisplayRole):
        """Return data for index+role"""
        column = index.column()
        row = index.row()

        if role == Qt.DecorationRole:
            id = self.__items[row]
            item = self.__brushes.get(id)

            if item:
                if column == BBSBrushesModel.COLNUM_ICON:
                    image = item.image()
                    if image:
                        # QIcon
                        return QIcon(QPixmap.fromImage(image))
                    else:
                        return buildIcon('pktk:warning')
        elif role == Qt.ToolTipRole:
            id = self.__items[row]
            item = self.__brushes.get(id)

            if item:
                if not item.found():
                    return i18n(f"Brush <i><b>{item.name()}</b></i> is not installed and/or activated on this Krita installation")
                else:
                    return item.information(BBSBrush.INFO_WITH_BRUSH_DETAILS | BBSBrush.INFO_WITH_BRUSH_OPTIONS)

        elif role == Qt.DisplayRole:
            id = self.__items[row]
            item = self.__brushes.get(id)

            if item:
                if column == BBSBrushesModel.COLNUM_BRUSH:
                    return item.name()
                elif column == BBSBrushesModel.COLNUM_COMMENT:
                    return item.comments()
        elif role == BBSBrushesModel.ROLE_ID:
            return self.__items[row]
        elif role == BBSBrushesModel.ROLE_BRUSH:
            id = self.__items[row]
            return self.__brushes.get(id)
        # elif role == Qt.SizeHintRole:
        #    if column == BBSBrushesModel.COLNUM_ICON:
        #        return
        return None

    def headerData(self, section, orientation, role):
        if role == Qt.DisplayRole and orientation == Qt.Horizontal and section > 0:
            return BBSBrushesModel.HEADERS[section]
        return None

    def brushes(self):
        """Expose BBSBrushes object"""
        return self.__brushes

    def itemSelection(self, item):
        """Return model index for given brush"""
        returned = QItemSelection()
        if isinstance(item, BBSBrush):
            index = self.__idRow(item.id())
            if index > -1:
                indexS = self.createIndex(index, 0)
                indexE = self.createIndex(index, BBSBrushesModel.COLNUM_LAST)
                returned = QItemSelection(indexS, indexE)
        return returned


class BBSWBrushesTv(QTreeView):
    """Tree view brushes"""
    focused = Signal()
    keyPressed = Signal(int)
    iconSizeIndexChanged = Signal(int, QSize)

    __COLNUM_FULLNFO_MINSIZE = 7

    def __init__(self, parent=None):
        super(BBSWBrushesTv, self).__init__(parent)
        self.setAutoScroll(True)
        self.setAlternatingRowColors(True)

        self.__parent = parent
        self.__model = None
        self.__selectedBeforeReset = []
        self.__fontSize = self.font().pointSizeF()
        if self.__fontSize == -1:
            self.__fontSize = -self.font().pixelSize()

        # value at which treeview apply compacted view (-1: never)
        self.__compactIconSizeIndex = -1

        self.__delegate = BBSBrushesModelDelegate(self)
        self.setItemDelegate(self.__delegate)

        self.__iconSize = IconSizes([32, 64, 96, 128, 192])
        self.setIconSizeIndex(3)

        self.__contextMenu = QMenu()
        self.__initMenu()

        header = self.header()
        header.sectionResized.connect(self.__sectionResized)
        self.resizeColumns()

    def __initMenu(self):
        """Initialise context menu"""
        pass

    def __modelAboutToBeReset(self):
        """model is about to be reset"""
        self.__selectedBeforeReset = self.selectedItems()

    def __modelReset(self):
        """model has been reset"""
        for selectedItem in self.__selectedBeforeReset:
            self.selectItem(selectedItem)

        self.__selectedBeforeReset = []
        self.resizeColumns()

    def resizeColumns(self):
        """Resize columns"""
        self.resizeColumnToContents(BBSBrushesModel.COLNUM_ICON)
        self.resizeColumnToContents(BBSBrushesModel.COLNUM_BRUSH)

        width = max(self.columnWidth(BBSBrushesModel.COLNUM_BRUSH), self.columnWidth(BBSBrushesModel.COLNUM_ICON))
        self.setColumnWidth(BBSBrushesModel.COLNUM_BRUSH, round(width*1.25))

    def __sectionResized(self, index, oldSize, newSize):
        """When section is resized, update rows height"""
        if index == BBSBrushesModel.COLNUM_COMMENT and not self.isColumnHidden(BBSBrushesModel.COLNUM_COMMENT):
            # update height only if comment section is resized
            self.__delegate.setCSize(newSize)
            for rowNumber in range(self.__model.rowCount()):
                # need to recalculate height for all rows
                self.__delegate.sizeHintChanged.emit(self.__model.createIndex(rowNumber, index))

    def setColumnHidden(self, column, hide):
        """Reimplement column hidden"""
        super(BBSWBrushesTv, self).setColumnHidden(column, hide)
        self.__delegate.setCSize(0)

    def wheelEvent(self, event):
        """Mange zoom level through mouse wheel"""
        if event.modifiers() & Qt.ControlModifier:
            if event.angleDelta().y() > 0:
                # Zoom in
                sizeChanged = self.__iconSize.next()
            else:
                # zoom out
                sizeChanged = self.__iconSize.prev()

            if sizeChanged:
                self.setIconSizeIndex()
        else:
            super(BBSWBrushesTv, self).wheelEvent(event)

    def iconSizeIndex(self):
        """Return current icon size index"""
        return self.__iconSize.index()

    def setIconSizeIndex(self, index=None):
        """Set icon size from index value"""
        if index is None or self.__iconSize.setIndex(index):
            # new size defined
            self.setIconSize(self.__iconSize.value(True))
            self.__delegate.setCompactSize(self.__iconSize.index() <= self.__compactIconSizeIndex)

            header = self.header()
            header.resizeSection(BBSBrushesModel.COLNUM_ICON, self.__iconSize.value())
            self.resizeColumns()
            self.iconSizeIndexChanged.emit(self.__iconSize.index(), self.__iconSize.value(True))

    def setBrushes(self, brushes):
        """Initialise treeview header & model"""
        if isinstance(brushes, BBSBrushes):
            self.__model = BBSBrushesModel(brushes)
        elif isinstance(brushes, BBSBrushesModel):
            self.__model = brushes
        else:
            raise EInvalidType("Given `brushes` must be <BBSBrushes> or <BBSBrushesModel>")

        self.setModel(self.__model)

        # set colums size rules
        header = self.header()
        header.setStretchLastSection(False)
        header.setSectionResizeMode(BBSBrushesModel.COLNUM_ICON, QHeaderView.Fixed)
        header.setSectionResizeMode(BBSBrushesModel.COLNUM_BRUSH, QHeaderView.Fixed)
        header.setSectionResizeMode(BBSBrushesModel.COLNUM_COMMENT, QHeaderView.Stretch)

        self.resizeColumns()
        self.__model.updateWidth.connect(self.resizeColumns)
        self.__model.modelAboutToBeReset.connect(self.__modelAboutToBeReset)
        self.__model.modelReset.connect(self.__modelReset)

    def selectItem(self, item):
        """Select given item"""
        if isinstance(item, BBSBrush):
            itemSelection = self.__model.itemSelection(item)
            self.selectionModel().select(itemSelection, QItemSelectionModel.ClearAndSelect)

    def selectedItems(self):
        """Return a list of selected brushes items"""
        returned = []
        if self.selectionModel():
            for item in self.selectionModel().selectedRows(BBSBrushesModel.COLNUM_BRUSH):
                brush = item.data(BBSBrushesModel.ROLE_BRUSH)
                if brush is not None:
                    returned.append(brush)
        return returned

    def nbSelectedItems(self):
        """Return number of selected items"""
        return len(self.selectedItems())

    def compactIconSizeIndex(self):
        """Return current defined icon index under which treeview willdisplay compact view for items

        From -1 to 4
        """
        return self.__compactIconSizeIndex

    def setCompactIconSizeIndex(self, value):
        """Set current defined icon index under which treeview willdisplay compact view for items"""
        if not isinstance(value, int):
            raise EInvalidType("Given `index` must be <int>")

        value = max(-1, min(value, 4))
        if self.__compactIconSizeIndex != value:
            self.__compactIconSizeIndex = value
            self.__delegate.setCompactSize(self.__iconSize.index() <= self.__compactIconSizeIndex)
            self.update()


class BBSWBrushesLv(QListView):
    """List view brushes"""
    focused = Signal()
    keyPressed = Signal(int)
    iconSizeIndexChanged = Signal(int, QSize)

    def __init__(self, parent=None):
        super(BBSWBrushesLv, self).__init__(parent)
        self.setAutoScroll(True)
        self.setViewMode(QListView.IconMode)

        self.__parent = parent
        self.__model = None
        self.__selectedBeforeReset = []
        self.__fontSize = self.font().pointSizeF()
        if self.__fontSize == -1:
            self.__fontSize = -self.font().pixelSize()

        self.__iconSize = IconSizes([32, 64, 96, 128, 192])
        self.setIconSizeIndex(3)

    def __modelAboutToBeReset(self):
        """model is about to be reset"""
        self.__selectedBeforeReset = self.selectedItems()

    def __modelReset(self):
        """model has been reset"""
        for selectedItem in self.__selectedBeforeReset:
            self.selectItem(selectedItem)

        self.__selectedBeforeReset = []

    def wheelEvent(self, event):
        """Mange zoom level through mouse wheel"""
        if event.modifiers() & Qt.ControlModifier:
            if event.angleDelta().y() > 0:
                # Zoom in
                sizeChanged = self.__iconSize.next()
            else:
                # zoom out
                sizeChanged = self.__iconSize.prev()

            if sizeChanged:
                self.setIconSizeIndex()
        else:
            super(BBSWBrushesLv, self).wheelEvent(event)

    def iconSizeIndex(self):
        """Return current icon size index"""
        return self.__iconSize.index()

    def setIconSizeIndex(self, index=None):
        """Set icon size from index value"""
        if index is None or self.__iconSize.setIndex(index):
            # new size defined
            self.setIconSize(self.__iconSize.value(True))
            self.iconSizeIndexChanged.emit(self.__iconSize.index(), self.__iconSize.value(True))

    def setBrushes(self, brushes):
        """Initialise treeview header & model"""
        if isinstance(brushes, BBSBrushes):
            self.__model = BBSBrushesModel(brushes)
        elif isinstance(brushes, BBSBrushesModel):
            self.__model = brushes
        else:
            raise EInvalidType("Given `brushes` must be <BBSBrushes> or <BBSBrushesModel>")

        self.setModel(self.__model)

        self.__model.modelAboutToBeReset.connect(self.__modelAboutToBeReset)
        self.__model.modelReset.connect(self.__modelReset)

    def selectItem(self, item):
        """Select given item"""
        if isinstance(item, BBSBrush):
            itemSelection = self.__model.itemSelection(item)
            self.selectionModel().select(itemSelection, QItemSelectionModel.ClearAndSelect)

    def selectedItems(self):
        """Return a list of selected brushes items"""
        returned = []
        if self.selectionModel():
            for item in self.selectionModel().selectedIndexes():
                brush = item.data(BBSBrushesModel.ROLE_BRUSH)
                if brush is not None:
                    returned.append(brush)
        return returned

    def nbSelectedItems(self):
        """Return number of selected items"""
        return len(self.selectedItems())


class BBSBrushesModelDelegate(QStyledItemDelegate):
    """Extend QStyledItemDelegate class to build improved rendering items"""
    def __init__(self, parent=None):
        """Constructor, nothingspecial"""
        super(BBSBrushesModelDelegate, self).__init__(parent)
        self.__csize = 0
        self.__compactSize = False

    def __getBrushInformation(self, brush):
        """Return text for brush information"""
        compactSize = 0
        if self.__compactSize:
            compactSize = BBSBrush.INFO_COMPACT
        textDocument = QTextDocument()
        textDocument.setHtml(brush.information(BBSBrush.INFO_WITH_BRUSH_DETAILS | compactSize))
        return textDocument

    def __getOptionsInformation(self, brush):
        """Return text for brush options (comments + option)"""
        compactSize = 0
        if self.__compactSize:
            compactSize = BBSBrush.INFO_COMPACT

        textDocument = QTextDocument()
        textDocument.setHtml(brush.information(BBSBrush.INFO_WITH_BRUSH_OPTIONS | compactSize))
        cursor = QTextCursor(textDocument)

        return textDocument

    def setCompactSize(self, value):
        """Activate/deactivate compact size"""
        self.__compactSize = value

    def setCSize(self, value):
        """Force size for comments column"""
        self.__csize = value

    def paint(self, painter, option, index):
        """Paint list item"""
        if index.column() == BBSBrushesModel.COLNUM_BRUSH:
            # render brush information
            self.initStyleOption(option, index)

            brush = index.data(BBSBrushesModel.ROLE_BRUSH)
            rectTxt = QRect(option.rect.left() + 1, option.rect.top()+4, option.rect.width()-4, option.rect.height()-1)

            painter.save()

            if not brush.found():
                if (option.state & QStyle.State_Selected) == QStyle.State_Selected:
                    option.state &= ~QStyle.State_Selected
                painter.fillRect(option.rect, warningAreaBrush())

            if (option.state & QStyle.State_Selected) == QStyle.State_Selected:
                painter.fillRect(option.rect, option.palette.color(QPalette.Highlight))
                painter.setPen(QPen(option.palette.color(QPalette.HighlightedText)))
            else:
                painter.setPen(QPen(option.palette.color(QPalette.Text)))

            textDocument = self.__getBrushInformation(brush)
            textDocument.setDocumentMargin(1)
            textDocument.setDefaultFont(option.font)
            textDocument.setDefaultStyleSheet("td { white-space: nowrap; }")
            textDocument.setPageSize(QSizeF(rectTxt.size()))

            painter.translate(QPointF(rectTxt.topLeft()))
            textDocument.drawContents(painter, QRectF(QPointF(0, 0), QSizeF(rectTxt.size())))

            # painter.drawText(rectTxt, Qt.AlignLeft|Qt.AlignTop, brush.name())

            painter.restore()
            return
        elif index.column() == BBSBrushesModel.COLNUM_COMMENT:
            # render comment
            self.initStyleOption(option, index)

            brush = index.data(BBSBrushesModel.ROLE_BRUSH)
            rectTxt = QRect(option.rect.left(), option.rect.top(), option.rect.width(), option.rect.height())

            textDocument = self.__getOptionsInformation(brush)
            textDocument.setDocumentMargin(1)
            textDocument.setDefaultFont(option.font)
            textDocument.setDefaultStyleSheet("td { white-space: nowrap; }")
            textDocument.setPageSize(QSizeF(rectTxt.size()))

            painter.save()

            if not brush.found():
                if (option.state & QStyle.State_Selected) == QStyle.State_Selected:
                    option.state &= ~QStyle.State_Selected
                painter.fillRect(option.rect, warningAreaBrush())

            if (option.state & QStyle.State_Selected) == QStyle.State_Selected:
                painter.fillRect(option.rect, option.palette.color(QPalette.Highlight))
                painter.setPen(QPen(option.palette.color(QPalette.HighlightedText)))
            else:
                painter.setPen(QPen(option.palette.color(QPalette.Text)))

            painter.translate(QPointF(rectTxt.topLeft()))
            textDocument.drawContents(painter, QRectF(QPointF(0, 0), QSizeF(rectTxt.size())))

            painter.restore()
            return
        elif index.column() == BBSBrushesModel.COLNUM_ICON:
            # render icon in top-left position of cell
            painter.save()
            if (option.state & QStyle.State_Selected) == QStyle.State_Selected:
                painter.fillRect(option.rect, option.palette.color(QPalette.Highlight))

            painter.drawPixmap(option.rect.topLeft(), index.data(Qt.DecorationRole).pixmap(option.decorationSize))
            painter.restore()
            return

        QStyledItemDelegate.paint(self, painter, option, index)

    def sizeHint(self, option, index):
        """Calculate size for items"""
        size = QStyledItemDelegate.sizeHint(self, option, index)

        if index.column() == BBSBrushesModel.COLNUM_ICON:
            return option.decorationSize
        elif index.column() == BBSBrushesModel.COLNUM_BRUSH:
            brush = index.data(BBSBrushesModel.ROLE_BRUSH)
            textDocument = self.__getBrushInformation(brush)
            textDocument.setDocumentMargin(1)
            textDocument.setDefaultFont(option.font)
            textDocument.setDefaultStyleSheet("td { white-space: nowrap; }")
            textDocument.setPageSize(QSizeF(4096, 1000))  # set 1000px size height arbitrary
            textDocument.setPageSize(QSizeF(textDocument.idealWidth(), 1000))  # set 1000px size height arbitrary
            size = textDocument.size().toSize()+QSize(8, 8)
        elif index.column() == BBSBrushesModel.COLNUM_COMMENT:
            # size for comments cell (width is forced, calculate height of rich text)
            brush = index.data(BBSBrushesModel.ROLE_BRUSH)
            textDocument = self.__getOptionsInformation(brush)
            textDocument.setDocumentMargin(1)
            textDocument.setDefaultFont(option.font)
            textDocument.setDefaultStyleSheet("td { white-space: nowrap; }")
            textDocument.setPageSize(QSizeF(self.__csize, 1000))  # set 1000px size height arbitrary
            size = QSize(self.__csize, textDocument.size().toSize().height())

        return size


class BBSBrushesEditor(EDialog):
    """A simple dialog box to brushe comment

    The WTextEditDialog doesn't allows to manage color picker configuration then,
    create a dedicated dailog box
    """
    @staticmethod
    def edit(title, brush):
        """Open a dialog box to edit brush"""
        widget = QWidget()
        dlgBox = BBSBrushesEditor(title, brush, widget)

        returned = dlgBox.exec()

        if returned == QDialog.Accepted:
            BBSSettings.setTxtColorPickerLayout(dlgBox.colorPickerLayoutTxt())
            BBSSettings.setBrushColorPickerLayoutFg(dlgBox.colorPickerLayoutBrushFg())
            BBSSettings.setBrushColorPickerLayoutBg(dlgBox.colorPickerLayoutBrushBg())

            return dlgBox.options()
        else:
            return None

    def __init__(self, title, brush, parent=None):
        super(BBSBrushesEditor, self).__init__(os.path.join(os.path.dirname(__file__), 'resources', 'bbsbrushedit.ui'), parent)

        self.__brush = brush

        self.__inSliderSpinBoxEvent = False
        self.__inColorUiChangeEvent = False

        self.lblBrushTitle.setText(f"{i18n('Brush')} - <i>{brush.name()}</i>")

        self.wtComments.setHtml(self.__brush.comments())
        self.wtComments.setToolbarButtons(WTextEdit.DEFAULT_TOOLBAR | WTextEditBtBarOption.STYLE_STRIKETHROUGH | WTextEditBtBarOption.STYLE_COLOR_BG)
        self.wtComments.setColorPickerLayout(BBSSettings.getTxtColorPickerLayout())

        self.kseShortcut.setKeySequence(brush.shortcut())
        self.kseShortcut.setClearButtonEnabled(True)
        self.kseShortcut.keySequenceCleared.connect(self.__shortcutModified)
        self.kseShortcut.editingFinished.connect(self.__shortcutModified)
        self.kseShortcut.keySequenceChanged.connect(self.__shortcutModified)

        self.lblBrushIcon.setPixmap(QPixmap.fromImage(brush.image()).scaled(128, 128, Qt.KeepAspectRatio, Qt.SmoothTransformation))

        self.cbKeepUserModifications.setChecked(brush.keepUserModifications())

        self.tbResetBrushValues.clicked.connect(self.__resetBrushValues)

        try:
            maxValue = int(Krita.instance().readSetting('', 'maximumBrushSize', '1000'))
        except Exception:
            maxValue = 1000
        self.hsBrushSize.setScale(1000)
        self.hsBrushSize.setNaturalMin(10)
        self.hsBrushSize.setNaturalMax(100*maxValue)
        self.dsbBrushSize.setMaximum(maxValue)
        self.hsBrushSize.naturalValueChanged.connect(lambda v: self.__brushSizeChanged(v, False))
        self.dsbBrushSize.valueChanged[float].connect(lambda v: self.__brushSizeChanged(v, True))
        self.dsbBrushSize.setValue(brush.size())

        self.hsBrushOpacity.valueChanged.connect(lambda v: self.__brushOpacityChanged(v, False))
        self.dsbBrushOpacity.valueChanged[float].connect(lambda v: self.__brushOpacityChanged(v, True))
        self.dsbBrushOpacity.setValue(100*brush.opacity())

        self.hsBrushFlow.valueChanged.connect(lambda v: self.__brushFlowChanged(v, False))
        self.dsbBrushFlow.valueChanged[float].connect(lambda v: self.__brushFlowChanged(v, True))
        self.dsbBrushFlow.setValue(100*brush.flow())

        index = 0
        for catId in EKritaBlendingModes.categoriesIdList():
            self.cbBrushBlendingMode.addItem(EKritaBlendingModes.categoryName(catId), None)
            index += 1

            for bModeId in EKritaBlendingModes.categoryBlendingMode(catId):
                self.cbBrushBlendingMode.addItem(EKritaBlendingModes.blendingModeName(bModeId), bModeId)
                if bModeId == brush.blendingMode():
                    self.cbBrushBlendingMode.setCurrentIndex(index)
                index += 1

        model = self.cbBrushBlendingMode.model()
        for row in range(model.rowCount()):
            if self.cbBrushBlendingMode.itemData(row) is None:
                item = model.item(row, 0)
                item.setFlags(item.flags() & ~(Qt.ItemIsSelectable | Qt.ItemIsEnabled))
                font = item.font()
                font.setBold(True)
                font.setItalic(True)
                item.setFont(font)

        cbBrushBlendingModeItemDelegate = QStyledItemDelegate(self)
        self.cbBrushBlendingMode.setItemDelegate(cbBrushBlendingModeItemDelegate)
        self.cbBrushBlendingMode.currentIndexChanged.connect(lambda index: self.cbIgnoreEraserMode.setEnabled(self.cbBrushBlendingMode.currentData() != 'erase'))

<<<<<<< HEAD
        toolIdList = EKritaTools.list(EKritaToolsCategory.PAINT)
=======
        self.cbPreserveAlpha.setChecked(brush.preserveAlpha())

        toolIdList = EKritaPaintTools.idList()
>>>>>>> 0cc1a584
        for index, toolId in enumerate(toolIdList):
            self.cbDefaultPaintTools.addItem(EKritaTools.name(toolId), toolId)
            if toolId == brush.defaultPaintTool():
                self.cbDefaultPaintTools.setCurrentIndex(index)
        self.cbDefaultPaintTool.toggled.connect(self.cbDefaultPaintTools.setEnabled)
        self.cbDefaultPaintTool.setChecked(brush.defaultPaintTool() in toolIdList)
        self.cbDefaultPaintTools.setEnabled(self.cbDefaultPaintTool.isChecked())

        self.btUseSpecificColorFg.colorPicker().setOptionLayout(BBSSettings.getBrushColorPickerLayoutFg())
        self.btUseSpecificColorBg.colorPicker().setOptionLayout(BBSSettings.getBrushColorPickerLayoutBg())
        self.btUseSpecificColorFg.colorPicker().setOptionMenu(WColorPicker.OPTION_MENU_RGB |
                                                              WColorPicker.OPTION_MENU_CMYK |
                                                              WColorPicker.OPTION_MENU_HSV |
                                                              WColorPicker.OPTION_MENU_HSL |
                                                              WColorPicker.OPTION_MENU_CSSRGB |
                                                              WColorPicker.OPTION_MENU_COLCOMP |
                                                              WColorPicker.OPTION_MENU_COLWHEEL |
                                                              WColorPicker.OPTION_MENU_PALETTE |
                                                              WColorPicker.OPTION_MENU_UICOMPACT |
                                                              WColorPicker.OPTION_MENU_COLPREVIEW)
        self.btUseSpecificColorBg.colorPicker().setOptionMenu(WColorPicker.OPTION_MENU_RGB |
                                                              WColorPicker.OPTION_MENU_CMYK |
                                                              WColorPicker.OPTION_MENU_HSV |
                                                              WColorPicker.OPTION_MENU_HSL |
                                                              WColorPicker.OPTION_MENU_CSSRGB |
                                                              WColorPicker.OPTION_MENU_COLCOMP |
                                                              WColorPicker.OPTION_MENU_COLWHEEL |
                                                              WColorPicker.OPTION_MENU_PALETTE |
                                                              WColorPicker.OPTION_MENU_UICOMPACT |
                                                              WColorPicker.OPTION_MENU_COLPREVIEW)
        self.btUseSpecificColorFg.colorPicker().uiChanged.connect(self.__brushColorPickerUiChanged)
        self.btUseSpecificColorBg.colorPicker().uiChanged.connect(self.__brushColorPickerUiChanged)
        self.btUseSpecificColorBg.setNoneColor(True)

        if brush.blendingMode() != 'erase':
            # for eraser, eraser mode is ignored
            self.cbIgnoreEraserMode.setEnabled(True)
            self.cbIgnoreEraserMode.setChecked(brush.ignoreEraserMode())

            # for eraser brush, option is not available
            colorFg = brush.colorFg()
            colorBg = brush.colorBg()

            if colorFg is None:
                # foreground color define if a specific color is used
                self.cbUseSpecificColor.setChecked(False)
                self.btUseSpecificColorFg.setVisible(False)
                self.btUseSpecificColorBg.setVisible(False)
            else:
                self.cbUseSpecificColor.setChecked(True)
                self.btUseSpecificColorFg.setVisible(True)
                self.btUseSpecificColorBg.setVisible(True)

            self.btUseSpecificColorFg.setColor(colorFg)
            self.btUseSpecificColorBg.setColor(brush.colorBg())
            self.cbUseSpecificColor.toggled.connect(self.__useSpecificColorChanged)
        else:
            self.cbIgnoreEraserMode.setEnabled(False)
            self.cbUseSpecificColor.setVisible(False)
            self.btUseSpecificColorFg.setVisible(False)
            self.btUseSpecificColorBg.setVisible(False)

        self.pbOk.clicked.connect(self.accept)
        self.pbCancel.clicked.connect(self.reject)

        self.setModal(True)
        self.setWindowTitle(title)
        self.setWindowFlags(Qt.Dialog | Qt.WindowTitleHint)

    def __resetBrushValues(self):
        """Reset brush properties to default values"""
        # memorize brush
        currentBrush = BBSBrush()
        currentBrush.fromCurrentKritaBrush()

        # reset brush
        Krita.instance().action('reload_preset_action').trigger()

        resetBrush = BBSBrush()
        resetBrush.fromCurrentKritaBrush()

        # update brush ui properties
        self.dsbBrushSize.setValue(resetBrush.size())
        self.dsbBrushFlow.setValue(100*resetBrush.flow())
        self.dsbBrushOpacity.setValue(100*resetBrush.opacity())
        for index in range(self.cbBrushBlendingMode.count()):
            if self.cbBrushBlendingMode.itemData(index) == resetBrush.blendingMode():
                self.cbBrushBlendingMode.setCurrentIndex(index)
                break

        # restore brush
        currentBrush.toCurrentKritaBrush()

    def __useSpecificColorChanged(self, isChecked):
        """Checkbox state for cbUseSpecificColor has changed"""
        self.btUseSpecificColorFg.setVisible(isChecked)
        self.btUseSpecificColorBg.setVisible(isChecked)

    def __brushSizeChanged(self, value, fromSpinBox=True):
        """Size has been changed, update slider/spinbox according to value and source"""
        if self.__inSliderSpinBoxEvent:
            # avoid infinite call
            return
        self.__inSliderSpinBoxEvent = True
        if fromSpinBox:
            # update Slider
            self.hsBrushSize.setNaturalValue(round(value * 100))
        else:
            # update spinbox
            self.dsbBrushSize.setValue(round(value / 100, 2))
        self.__inSliderSpinBoxEvent = False

    def __brushOpacityChanged(self, value, fromSpinBox=True):
        """Size has been changed, update slider/spinbox according to value and source"""
        if self.__inSliderSpinBoxEvent:
            # avoid infinite call
            return
        self.__inSliderSpinBoxEvent = True
        if fromSpinBox:
            # update Slider
            self.hsBrushOpacity.setValue(round(value * 100))
        else:
            # update spinbox
            self.dsbBrushOpacity.setValue(round(value / 100, 2))
        self.__inSliderSpinBoxEvent = False

    def __brushFlowChanged(self, value, fromSpinBox=True):
        """Size has been changed, update slider/spinbox according to value and source"""
        if self.__inSliderSpinBoxEvent:
            # avoid infinite call
            return
        self.__inSliderSpinBoxEvent = True
        if fromSpinBox:
            # update Slider
            self.hsBrushFlow.setValue(round(value * 100))
        else:
            # update spinbox
            self.dsbBrushFlow.setValue(round(value / 100, 2))
        self.__inSliderSpinBoxEvent = False

    def __setOkEnabled(self, value):
        """Enable/Disable OK button"""
        if isinstance(value, bool):
            self.pbOk.setEnabled(value)

    def __shortcutModified(self):
        """Shortcut value has been modified

        Check if valid
        """
        keySequence = self.kseShortcut.keySequence()
        if keySequence.isEmpty():
            self.__setOkEnabled(True)
            self.lblShortcutAlreadyUsed.setText('')
            self.lblShortcutAlreadyUsed.setStyleSheet('')
        else:
            # need to check if shortcut already exists or not in Krita
            foundActions = EKritaShortcuts.checkIfExists(keySequence)
            if len(foundActions) == 0:
                self.__setOkEnabled(True)
                self.lblShortcutAlreadyUsed.setText('')
                self.lblShortcutAlreadyUsed.setStyleSheet('')
            else:
                self.__setOkEnabled(False)
                text = [i18n("<b>Shortcut is already used</b>")]
                eChar = '\x01'
                for action in foundActions:
                    text.append(f"- <i>{action.text().replace('&&', eChar).replace('&', '').replace(eChar, '&')}</i>")
                self.lblShortcutAlreadyUsed.setText("<br>".join(text))
                self.lblShortcutAlreadyUsed.setStyleSheet(UITheme.style('warning-box'))

    def __brushColorPickerUiChanged(self):
        """UI has been changed for fg/bg color => apply same ui to other color bg/fg panel"""
        if self.__inColorUiChangeEvent:
            # avoid recursive calls
            return

        self.__inColorUiChangeEvent = True
        if self.sender() == self.btUseSpecificColorFg.colorPicker():
            self.btUseSpecificColorBg.colorPicker().setOptionLayout(self.btUseSpecificColorFg.colorPicker().optionLayout())
        else:
            self.btUseSpecificColorFg.colorPicker().setOptionLayout(self.btUseSpecificColorBg.colorPicker().optionLayout())
        self.__inColorUiChangeEvent = False

    def colorPickerLayoutTxt(self):
        """Return color picked layout for text editor"""
        return self.wtComments.colorPickerLayout()

    def colorPickerLayoutBrushFg(self):
        """Return color picked layout for brush"""
        return self.btUseSpecificColorFg.colorPicker().optionLayout()

    def colorPickerLayoutBrushBg(self):
        """Return color picked layout for background"""
        return self.btUseSpecificColorBg.colorPicker().optionLayout()

    def options(self):
        """Return options from brush editor"""
        returned = {
                BBSBrush.KEY_SIZE: self.dsbBrushSize.value(),
                BBSBrush.KEY_OPACITY: self.dsbBrushOpacity.value()/100,
                BBSBrush.KEY_FLOW: self.dsbBrushFlow.value()/100,
                BBSBrush.KEY_BLENDINGMODE: self.cbBrushBlendingMode.currentData(),
                BBSBrush.KEY_PRESERVEALPHA: self.cbPreserveAlpha.isChecked(),
                BBSBrush.KEY_COMMENTS: self.wtComments.toHtml(),
                BBSBrush.KEY_KEEPUSERMODIFICATIONS: self.cbKeepUserModifications.isChecked(),
                BBSBrush.KEY_IGNOREERASERMODE: True,
                BBSBrush.KEY_SHORTCUT: self.kseShortcut.keySequence(),
                BBSBrush.KEY_COLOR_FG: None,
                BBSBrush.KEY_COLOR_BG: None,
                BBSBrush.KEY_DEFAULTPAINTTOOL: None
            }

        if self.cbDefaultPaintTool.isChecked():
            returned[BBSBrush.KEY_DEFAULTPAINTTOOL] = self.cbDefaultPaintTools.currentData()

        if self.cbBrushBlendingMode.currentData() != 'erase':
            returned[BBSBrush.KEY_IGNOREERASERMODE] = self.cbIgnoreEraserMode.isChecked()

        if self.cbUseSpecificColor.isChecked():
            returned[BBSBrush.KEY_COLOR_FG] = self.btUseSpecificColorFg.color()
            if self.btUseSpecificColorBg.color().isNone():
                returned[BBSBrush.KEY_COLOR_BG] = None
            else:
                returned[BBSBrush.KEY_COLOR_BG] = self.btUseSpecificColorBg.color()

        return returned<|MERGE_RESOLUTION|>--- conflicted
+++ resolved
@@ -1529,13 +1529,9 @@
         self.cbBrushBlendingMode.setItemDelegate(cbBrushBlendingModeItemDelegate)
         self.cbBrushBlendingMode.currentIndexChanged.connect(lambda index: self.cbIgnoreEraserMode.setEnabled(self.cbBrushBlendingMode.currentData() != 'erase'))
 
-<<<<<<< HEAD
+        self.cbPreserveAlpha.setChecked(brush.preserveAlpha())
+
         toolIdList = EKritaTools.list(EKritaToolsCategory.PAINT)
-=======
-        self.cbPreserveAlpha.setChecked(brush.preserveAlpha())
-
-        toolIdList = EKritaPaintTools.idList()
->>>>>>> 0cc1a584
         for index, toolId in enumerate(toolIdList):
             self.cbDefaultPaintTools.addItem(EKritaTools.name(toolId), toolId)
             if toolId == brush.defaultPaintTool():
