--- conflicted
+++ resolved
@@ -74,11 +74,7 @@
 
 
 EXTENSION_ID = 'pykrita_bulibrushswitch'
-<<<<<<< HEAD
-PLUGIN_VERSION = '1.0.2'
-=======
 PLUGIN_VERSION = '1.0.3'
->>>>>>> 79c00048
 PLUGIN_MENU_ENTRY = 'Buli Brush Switch'
 
 REQUIRED_KRITA_VERSION = (5, 2, 0)
