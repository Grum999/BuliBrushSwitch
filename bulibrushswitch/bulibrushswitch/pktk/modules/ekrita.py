# -----------------------------------------------------------------------------
# PyKritaToolKit
# Copyright (C) 2019-2022 - Grum999
# -----------------------------------------------------------------------------
# SPDX-License-Identifier: GPL-3.0-or-later
#
# https://spdx.org/licenses/GPL-3.0-or-later.html
# -----------------------------------------------------------------------------
# A Krita plugin framework
# -----------------------------------------------------------------------------

# -----------------------------------------------------------------------------
# The e module provides extended classes and method for Krita
#
# Main classes from this module
#
# - EKritaWindow:
#       Provides methods to access to some Krita mainwindow widgets
#
# - EKritaBrushPreset:
#       Allows 'secured' access to brushes presets
#
# - EKritaShortcuts:
#       Provides methods to manage shortcuts
#
# - EKritaPaintToolsId & EKritaPaintTools:
#       Provides methods for quick access to paint tools
#
# - EKritaBlendingModesId & EKritaBlendingModes:
#       Provides methods for quick access to paint tools
#
# - EKritaDocument:
#       Provides additionals methods to manage documents
#
# - EKritaNode:
#       Provides additionals methods to manage nodes
#
# -----------------------------------------------------------------------------

from enum import Enum
import re

from ..pktk import *
from krita import (
        Document,
        Node,
        Resource
    )

from PyQt5.QtCore import (
        QByteArray,
        QEventLoop,
        QMimeData,
        QPoint,
        QRect,
        QTimer,
        QUuid,
    )
from PyQt5.QtGui import (
        QGuiApplication,
        QKeySequence,
        QImage,
        QPixmap,
        qRgb
    )
from PyQt5.QtWidgets import (
        QWidget,
        QToolButton,
        QListView,
        QDockWidget
    )

from PyQt5.Qt import (QObject, QMdiArea, QAbstractScrollArea)


# -----------------------------------------------------------------------------

class EKritaWindow:

    @staticmethod
    def scrollbars(window=None):
        """Return scrollbar instances of window

        If `window` is None, use active window

        Return a tuple (horizontalScrollBar, verticalScrollBar)
        If there's no active window, return None
        """
        window = Krita.instance().activeWindow()
        if window is None:
            return None

        qtWindow = Krita.instance().activeWindow().qwindow()
        mdiArea = qtWindow.centralWidget().findChild(QMdiArea)
        subWindow = mdiArea.activeSubWindow()
        scrollArea = subWindow.findChild(QAbstractScrollArea)

        return (scrollArea.horizontalScrollBar(), scrollArea.verticalScrollBar())


class EKritaBrushPreset:
    """Allows 'secured' access to brushes preset

    The main cases:
    - Default brush preset used is not availables
    - Brush preset saved (in a plugin) is not available anymore

    In both case, we need to be able to manage properly acces to resources

    The EKritaBrushPreset class provides static methods to acces to brushes in 'secure' way

    There's a third case we won't manage (not a normal case, hope this will be fixed)
        https://krita-artists.org/t/second-beta-for-krita-5-0-help-in-testing-krita/30262/19?u=grum999
    """

    # define some brushes preset we can consider to be used as default
    __DEFAUL_BRUSH_NAMES = ['b) Basic-5 Size',
                            'b) Basic-1',
                            'c) Pencil-2',
                            'd) Ink-2 Fineliner',
                            'd) Ink-3 Gpen'
                            ]

    __brushes = None
    __presetChooserWidget = None

    @staticmethod
    def initialise():
        """Initialise brushes names"""
        EKritaBrushPreset.__brushes = Krita.instance().resources("preset")

    @staticmethod
    def getName(name=None):
        """Return preset name from name

        Given `name` can be a <str> or a <Resource> (preset)

        If brush preset is found, return brush preset name
        Otherwise if can't be found in presets, return the default brush name
        """
        if EKritaBrushPreset.__brushes is None:
            EKritaBrushPreset.initialise()

        if isinstance(name, Resource):
            name = name.name()

        if name in EKritaBrushPreset.__brushes:
            # asked brush found, return it
            return name
        else:
            # asked brush not found, search for a default brush
            for brushName in EKritaBrushPreset.__DEFAUL_BRUSH_NAMES:
                if brushName in EKritaBrushPreset.__brushes:
                    # default brush found, return it
                    return brushName

            # default brush not found :-/
            # return current brush from view
            if Krita.instance().activeWindow() and Krita.instance().activeWindow().activeView():
                brushName = Krita.instance().activeWindow().activeView().currentBrushPreset().name()
            else:
                brushName = None

            if brushName in EKritaBrushPreset.__brushes:
                # asked brush found, return it
                return brushName

            # weird..
            # but can happen!
            # https://krita-artists.org/t/second-beta-for-krita-5-0-help-in-testing-krita/30262/19?u=grum999

            if len(EKritaBrushPreset.__brushes) > 0:
                # return the first one...
                return EKritaBrushPreset.__brushes[list(EKritaBrushPreset.__brushes.keys())[0]].name()

            # this case should never occurs I hope!!
            raise EInvalidStatus(f'Something weird happened!\n'
                                 f'- Given brush name "{name}" was not found\n'
                                 f'- Current brush "{brushName}" returned but Krita doesn\'t exist\n'
                                 f'- Brush preset list returned by Krita is empty\n\nCan\'t do anything...')

    @staticmethod
    def getPreset(name=None):
        """Return preset for given name

        Given `name` can be a <str> or a <Resource> (preset)

        If brush preset is found, return brush preset
        Otherwise if can't be found in presets, return the default brush preset
        """
        if EKritaBrushPreset.__brushes is None:
            EKritaBrushPreset.initialise()

        return EKritaBrushPreset.__brushes[EKritaBrushPreset.getName(name)]

    @staticmethod
    def found(name):
        """Return if brush preset (from name) exists and can be used"""
        return EKritaBrushPreset.getName(name) == name

    @staticmethod
    def presetChooserWidget():
        """Return preset chooser on which 'currentResourceChanged' signal can be
        connected

        EKritaBrushPreset.presetChooserWidget().currentResourceChanged.connect(myFunction)

        Solution provided by @KnowZero on KA
             https://krita-artists.org/t/it-is-sane-for-a-plugin-to-capture-krita-internal-signal/32475/6
        """
        if EKritaBrushPreset.__presetChooserWidget is None:
            window = Krita.instance().activeWindow().qwindow()
<<<<<<< HEAD
            widget = window.findChild(QWidget, 'ResourceChooser')
=======
            widget = window.findChild(QWidget, 'wdgPresetChooser')
            if widget is None:
                # from krita 5.2 (5.1.5?), name has been changed; if working on previous version, try with original name
                widget = window.findChild(QWidget, 'ResourceChooser')

>>>>>>> fc1c6609
            EKritaBrushPreset.__presetChooserWidget = widget.findChild(QListView, 'ResourceItemview')

        return EKritaBrushPreset.__presetChooserWidget


class EKritaShortcuts:
    """Manage shortcuts"""

    @staticmethod
    def checkIfExists(keySequence):
        """Check if given `keySequence` is already used by a Krita action

        Return a list of action using the sequence
        """
        returned = []
        actions = Krita.instance().actions()
        for action in actions:
            shortcuts = action.shortcuts()
            for shortcut in shortcuts:
                if keySequence.matches(shortcut) == QKeySequence.ExactMatch:
                    returned.append(action)
                    break
        return returned


class EKritaPaintToolsId:
    """Paint tools Id"""
    TOOL_BRUSH =          'KritaShape/KisToolBrush'
    TOOL_LINE =           'KritaShape/KisToolLine'
    TOOL_RECTANGLE =      'KritaShape/KisToolRectangle'
    TOOL_ELLIPSE =        'KritaShape/KisToolEllipse'
    TOOL_POLYGON =        'KisToolPolygon'
    TOOL_POLYLINE =       'KisToolPolyline'
    TOOL_PATH =           'KisToolPath'
    TOOL_PENCIL =         'KisToolPencil'
    TOOL_DYNAMIC_BRUSH =  'KritaShape/KisToolDyna'
    TOOL_MULTI_BRUSH =    'KritaShape/KisToolMultiBrush'


class EKritaPaintTools:
    """Quick access to paint tools

    Note: only pain tools are managed: other tools like selection tools, color picker, assistants, ... are not taken in account
    """
    __TOOLS = {
            EKritaPaintToolsId.TOOL_BRUSH:           i18n("Freehand Brush Tool"),
            EKritaPaintToolsId.TOOL_LINE:            i18n("Line Tool"),
            EKritaPaintToolsId.TOOL_RECTANGLE:       i18n("Rectangle Tool"),
            EKritaPaintToolsId.TOOL_ELLIPSE:         i18n("Ellipse Tool"),
            EKritaPaintToolsId.TOOL_POLYGON:         i18n("Polygon Tool: Shift-mouseclick ends the polygon."),
            EKritaPaintToolsId.TOOL_POLYLINE:        i18n("Polyline Tool: Shift-mouseclick ends the polyline."),
            EKritaPaintToolsId.TOOL_PATH:            i18n("Bezier Curve Tool: Shift-mouseclick ends the curve."),
            EKritaPaintToolsId.TOOL_PENCIL:          i18n("Freehand Path Tool"),
            EKritaPaintToolsId.TOOL_DYNAMIC_BRUSH:   i18n("Dynamic Brush Tool"),
            EKritaPaintToolsId.TOOL_MULTI_BRUSH:     i18n("Multibrush Tool")
        }

    @staticmethod
    def idList():
        """Return list of tools identifiers"""
        return list(EKritaPaintTools.__TOOLS)

    @staticmethod
    def name(id):
        """Return (translated) name for paint tools

        None value return 'None' string

        Otherwise Raise an error is tools is not found
        """
        if id is None:
            return i18n('None')
        elif id in EKritaPaintTools.__TOOLS:
            return re.sub('\s*:.*', '', EKritaPaintTools.__TOOLS[id])
        else:
            raise EInvalidValue("Given `id` is not valid")

    @staticmethod
    def current():
        """return id of current paint tool, if any active

        Otherwise return None
        """
        window = Krita.instance().activeWindow()
        if window:
            toolbox = window.qwindow().findChild(QDockWidget, 'ToolBox')
            for id in EKritaPaintTools.__TOOLS:
                toolButton = toolbox.findChild(QToolButton, id)
                if toolButton and toolButton.isChecked():
                    return id
        return None

    @staticmethod
    def setCurrent(id):
        """Set current paint tool from given `id`"""
        if id in EKritaPaintTools.__TOOLS and id != EKritaPaintTools.current():
            Krita.instance().action(id).trigger()


class EKritaBlendingModesId:
    """Blending modes Id"""
    # list from:
    #   https://invent.kde.org/graphics/krita/-/blob/master/libs/pigment/KoCompositeOpRegistry.h
    COMPOSITE_OVER =                             "normal"
    COMPOSITE_ERASE =                            "erase"
    COMPOSITE_IN =                               "in"
    COMPOSITE_OUT =                              "out"
    COMPOSITE_ALPHA_DARKEN =                     "alphadarken"
    COMPOSITE_DESTINATION_IN =                   "destination-in"
    COMPOSITE_DESTINATION_ATOP =                 "destination-atop"

    COMPOSITE_XOR =                              "xor"
    COMPOSITE_OR =                               "or"
    COMPOSITE_AND =                              "and"
    COMPOSITE_NAND =                             "nand"
    COMPOSITE_NOR =                              "nor"
    COMPOSITE_XNOR =                             "xnor"
    COMPOSITE_IMPLICATION =                      "implication"
    COMPOSITE_NOT_IMPLICATION =                  "not_implication"
    COMPOSITE_CONVERSE =                         "converse"
    COMPOSITE_NOT_CONVERSE =                     "not_converse"

    COMPOSITE_PLUS =                             "plus"
    COMPOSITE_MINUS =                            "minus"
    COMPOSITE_ADD =                              "add"
    COMPOSITE_SUBTRACT =                         "subtract"
    COMPOSITE_INVERSE_SUBTRACT =                 "inverse_subtract"
    COMPOSITE_DIFF =                             "diff"
    COMPOSITE_MULT =                             "multiply"
    COMPOSITE_DIVIDE =                           "divide"
    COMPOSITE_ARC_TANGENT =                      "arc_tangent"
    COMPOSITE_GEOMETRIC_MEAN =                   "geometric_mean"
    COMPOSITE_ADDITIVE_SUBTRACTIVE =             "additive_subtractive"
    COMPOSITE_NEGATION =                         "negation"

    COMPOSITE_MOD =                              "modulo"
    COMPOSITE_MOD_CON =                          "modulo_continuous"
    COMPOSITE_DIVISIVE_MOD =                     "divisive_modulo"
    COMPOSITE_DIVISIVE_MOD_CON =                 "divisive_modulo_continuous"
    COMPOSITE_MODULO_SHIFT =                     "modulo_shift"
    COMPOSITE_MODULO_SHIFT_CON =                 "modulo_shift_continuous"

    COMPOSITE_EQUIVALENCE =                      "equivalence"
    COMPOSITE_ALLANON =                          "allanon"
    COMPOSITE_PARALLEL =                         "parallel"
    COMPOSITE_GRAIN_MERGE =                      "grain_merge"
    COMPOSITE_GRAIN_EXTRACT =                    "grain_extract"
    COMPOSITE_EXCLUSION =                        "exclusion"
    COMPOSITE_HARD_MIX =                         "hard mix"
    COMPOSITE_HARD_MIX_PHOTOSHOP =               "hard_mix_photoshop"
    COMPOSITE_HARD_MIX_SOFTER_PHOTOSHOP =        "hard_mix_softer_photoshop"
    COMPOSITE_OVERLAY =                          "overlay"
    COMPOSITE_BEHIND =                           "behind"
    COMPOSITE_GREATER =                          "greater"
    COMPOSITE_HARD_OVERLAY =                     "hard overlay"
    COMPOSITE_INTERPOLATION =                    "interpolation"
    COMPOSITE_INTERPOLATIONB =                   "interpolation 2x"
    COMPOSITE_PENUMBRAA =                        "penumbra a"
    COMPOSITE_PENUMBRAB =                        "penumbra b"
    COMPOSITE_PENUMBRAC =                        "penumbra c"
    COMPOSITE_PENUMBRAD =                        "penumbra d"

    COMPOSITE_DARKEN =                           "darken"
    COMPOSITE_BURN =                             "burn"          # color burn
    COMPOSITE_LINEAR_BURN =                      "linear_burn"
    COMPOSITE_GAMMA_DARK =                       "gamma_dark"
    COMPOSITE_SHADE_IFS_ILLUSIONS =              "shade_ifs_illusions"
    COMPOSITE_FOG_DARKEN_IFS_ILLUSIONS =         "fog_darken_ifs_illusions"
    COMPOSITE_EASY_BURN =                        "easy burn"

    COMPOSITE_LIGHTEN =                          "lighten"
    COMPOSITE_DODGE =                            "dodge"
    COMPOSITE_LINEAR_DODGE =                     "linear_dodge"
    COMPOSITE_SCREEN =                           "screen"
    COMPOSITE_HARD_LIGHT =                       "hard_light"
    COMPOSITE_SOFT_LIGHT_IFS_ILLUSIONS =         "soft_light_ifs_illusions"
    COMPOSITE_SOFT_LIGHT_PEGTOP_DELPHI =         "soft_light_pegtop_delphi"
    COMPOSITE_SOFT_LIGHT_PHOTOSHOP =             "soft_light"
    COMPOSITE_SOFT_LIGHT_SVG =                   "soft_light_svg"
    COMPOSITE_GAMMA_LIGHT =                      "gamma_light"
    COMPOSITE_GAMMA_ILLUMINATION =               "gamma_illumination"
    COMPOSITE_VIVID_LIGHT =                      "vivid_light"
    COMPOSITE_FLAT_LIGHT =                       "flat_light"
    COMPOSITE_LINEAR_LIGHT =                     "linear light"
    COMPOSITE_PIN_LIGHT =                        "pin_light"
    COMPOSITE_PNORM_A =                          "pnorm_a"
    COMPOSITE_PNORM_B =                          "pnorm_b"
    COMPOSITE_SUPER_LIGHT =                      "super_light"
    COMPOSITE_TINT_IFS_ILLUSIONS =               "tint_ifs_illusions"
    COMPOSITE_FOG_LIGHTEN_IFS_ILLUSIONS =        "fog_lighten_ifs_illusions"
    COMPOSITE_EASY_DODGE =                       "easy dodge"
    COMPOSITE_LUMINOSITY_SAI =                   "luminosity_sai"

    COMPOSITE_HUE =                              "hue"
    COMPOSITE_COLOR =                            "color"
    COMPOSITE_SATURATION =                       "saturation"
    COMPOSITE_INC_SATURATION =                   "inc_saturation"
    COMPOSITE_DEC_SATURATION =                   "dec_saturation"
    COMPOSITE_LUMINIZE =                         "luminize"
    COMPOSITE_INC_LUMINOSITY =                   "inc_luminosity"
    COMPOSITE_DEC_LUMINOSITY =                   "dec_luminosity"

    COMPOSITE_HUE_HSV =                          "hue_hsv"
    COMPOSITE_COLOR_HSV =                        "color_hsv"
    COMPOSITE_SATURATION_HSV =                   "saturation_hsv"
    COMPOSITE_INC_SATURATION_HSV =               "inc_saturation_hsv"
    COMPOSITE_DEC_SATURATION_HSV =               "dec_saturation_hsv"
    COMPOSITE_VALUE =                            "value"
    COMPOSITE_INC_VALUE =                        "inc_value"
    COMPOSITE_DEC_VALUE =                        "dec_value"

    COMPOSITE_HUE_HSL =                          "hue_hsl"
    COMPOSITE_COLOR_HSL =                        "color_hsl"
    COMPOSITE_SATURATION_HSL =                   "saturation_hsl"
    COMPOSITE_INC_SATURATION_HSL =               "inc_saturation_hsl"
    COMPOSITE_DEC_SATURATION_HSL =               "dec_saturation_hsl"
    COMPOSITE_LIGHTNESS =                        "lightness"
    COMPOSITE_INC_LIGHTNESS =                    "inc_lightness"
    COMPOSITE_DEC_LIGHTNESS =                    "dec_lightness"

    COMPOSITE_HUE_HSI =                          "hue_hsi"
    COMPOSITE_COLOR_HSI =                        "color_hsi"
    COMPOSITE_SATURATION_HSI =                   "saturation_hsi"
    COMPOSITE_INC_SATURATION_HSI =               "inc_saturation_hsi"
    COMPOSITE_DEC_SATURATION_HSI =               "dec_saturation_hsi"
    COMPOSITE_INTENSITY =                        "intensity"
    COMPOSITE_INC_INTENSITY =                    "inc_intensity"
    COMPOSITE_DEC_INTENSITY =                    "dec_intensity"

    COMPOSITE_COPY =                             "copy"
    COMPOSITE_COPY_RED =                         "copy_red"
    COMPOSITE_COPY_GREEN =                       "copy_green"
    COMPOSITE_COPY_BLUE =                        "copy_blue"
    COMPOSITE_TANGENT_NORMALMAP =                "tangent_normalmap"

    COMPOSITE_COLORIZE =                         "colorize"
    COMPOSITE_BUMPMAP =                          "bumpmap"
    COMPOSITE_COMBINE_NORMAL =                   "combine_normal"
    COMPOSITE_CLEAR =                            "clear"
    COMPOSITE_DISSOLVE =                         "dissolve"
    COMPOSITE_DISPLACE =                         "displace"
    COMPOSITE_NO =                               "nocomposition"
    COMPOSITE_PASS_THROUGH =                     "pass through"  # XXX: not implemented anywhere yet?
    COMPOSITE_DARKER_COLOR =                     "darker color"
    COMPOSITE_LIGHTER_COLOR =                    "lighter color"
    # COMPOSITE_UNDEF =                            "undefined"

    COMPOSITE_REFLECT =                          "reflect"
    COMPOSITE_GLOW =                             "glow"
    COMPOSITE_FREEZE =                           "freeze"
    COMPOSITE_HEAT =                             "heat"
    COMPOSITE_GLEAT =                            "glow_heat"
    COMPOSITE_HELOW =                            "heat_glow"
    COMPOSITE_REEZE =                            "reflect_freeze"
    COMPOSITE_FRECT =                            "freeze_reflect"
    COMPOSITE_FHYRD =                            "heat_glow_freeze_reflect_hybrid"

    CATEGORY_ARITHMETIC =                        "arithmetic"
    CATEGORY_BINARY =                            "binary"
    CATEGORY_DARK =                              "dark"
    CATEGORY_LIGHT =                             "light"
    CATEGORY_MODULO =                            "modulo"
    CATEGORY_NEGATIVE =                          "negative"
    CATEGORY_MIX =                               "mix"
    CATEGORY_MISC =                              "misc"
    CATEGORY_HSY =                               "hsy"
    CATEGORY_HSI =                               "hsi"
    CATEGORY_HSL =                               "hsl"
    CATEGORY_HSV =                               "hsv"
    CATEGORY_QUADRATIC =                         "quadratic"


class EKritaBlendingModes:
    """Blending modes"""
    # tables & translations from
    #   https://invent.kde.org/graphics/krita/-/blob/master/libs/pigment/KoCompositeOpRegistry.cpp
    __CATEGORIES = {
            EKritaBlendingModesId.CATEGORY_ARITHMETIC:                          i18nc("Blending mode - category Arithmetic", "Arithmetic"),
            EKritaBlendingModesId.CATEGORY_BINARY:                              i18nc("Blending mode - category Binary", "Binary"),
            EKritaBlendingModesId.CATEGORY_DARK:                                i18nc("Blending mode - category Darken", "Darken"),
            EKritaBlendingModesId.CATEGORY_LIGHT:                               i18nc("Blending mode - category Lighten", "Lighten"),
            EKritaBlendingModesId.CATEGORY_MODULO:                              i18nc("Blending mode - category Modulo", "Modulo"),
            EKritaBlendingModesId.CATEGORY_NEGATIVE:                            i18nc("Blending mode - category Negative", "Negative"),
            EKritaBlendingModesId.CATEGORY_MIX:                                 i18nc("Blending mode - category Mix", "Mix"),
            EKritaBlendingModesId.CATEGORY_MISC:                                i18nc("Blending mode - category Misc", "Misc"),
            EKritaBlendingModesId.CATEGORY_HSY:                                 i18nc("Blending mode - category HSY", "HSY"),
            EKritaBlendingModesId.CATEGORY_HSI:                                 i18nc("Blending mode - category HSI", "HSI"),
            EKritaBlendingModesId.CATEGORY_HSL:                                 i18nc("Blending mode - category HSL", "HSL"),
            EKritaBlendingModesId.CATEGORY_HSV:                                 i18nc("Blending mode - category HSV", "HSV"),
            EKritaBlendingModesId.CATEGORY_QUADRATIC:                           i18nc("Blending mode - category Quadratic", "Quadratic")
        }

    __CATEGORIES_BLENDING_MODES = {
            EKritaBlendingModesId.CATEGORY_ARITHMETIC: [
                    EKritaBlendingModesId.COMPOSITE_ADD,
                    EKritaBlendingModesId.COMPOSITE_SUBTRACT,
                    EKritaBlendingModesId.COMPOSITE_MULT,
                    EKritaBlendingModesId.COMPOSITE_DIVIDE,
                    EKritaBlendingModesId.COMPOSITE_INVERSE_SUBTRACT
                ],
            EKritaBlendingModesId.CATEGORY_BINARY: [
                    EKritaBlendingModesId.COMPOSITE_XOR,
                    EKritaBlendingModesId.COMPOSITE_OR,
                    EKritaBlendingModesId.COMPOSITE_AND,
                    EKritaBlendingModesId.COMPOSITE_NAND,
                    EKritaBlendingModesId.COMPOSITE_NOR,
                    EKritaBlendingModesId.COMPOSITE_XNOR,
                    EKritaBlendingModesId.COMPOSITE_IMPLICATION,
                    EKritaBlendingModesId.COMPOSITE_NOT_IMPLICATION,
                    EKritaBlendingModesId.COMPOSITE_CONVERSE,
                    EKritaBlendingModesId.COMPOSITE_NOT_CONVERSE
                ],
            EKritaBlendingModesId.CATEGORY_DARK: [
                    EKritaBlendingModesId.COMPOSITE_BURN,
                    EKritaBlendingModesId.COMPOSITE_LINEAR_BURN,
                    EKritaBlendingModesId.COMPOSITE_DARKEN,
                    EKritaBlendingModesId.COMPOSITE_GAMMA_DARK,
                    EKritaBlendingModesId.COMPOSITE_DARKER_COLOR,
                    EKritaBlendingModesId.COMPOSITE_SHADE_IFS_ILLUSIONS,
                    EKritaBlendingModesId.COMPOSITE_FOG_DARKEN_IFS_ILLUSIONS,
                    EKritaBlendingModesId.COMPOSITE_EASY_BURN
                ],
            EKritaBlendingModesId.CATEGORY_LIGHT: [
                    EKritaBlendingModesId.COMPOSITE_DODGE,
                    EKritaBlendingModesId.COMPOSITE_LINEAR_DODGE,
                    EKritaBlendingModesId.COMPOSITE_LIGHTEN,
                    EKritaBlendingModesId.COMPOSITE_LINEAR_LIGHT,
                    EKritaBlendingModesId.COMPOSITE_SCREEN,
                    EKritaBlendingModesId.COMPOSITE_PIN_LIGHT,
                    EKritaBlendingModesId.COMPOSITE_VIVID_LIGHT,
                    EKritaBlendingModesId.COMPOSITE_FLAT_LIGHT,
                    EKritaBlendingModesId.COMPOSITE_HARD_LIGHT,
                    EKritaBlendingModesId.COMPOSITE_SOFT_LIGHT_IFS_ILLUSIONS,
                    EKritaBlendingModesId.COMPOSITE_SOFT_LIGHT_PEGTOP_DELPHI,
                    EKritaBlendingModesId.COMPOSITE_SOFT_LIGHT_PHOTOSHOP,
                    EKritaBlendingModesId.COMPOSITE_SOFT_LIGHT_SVG,
                    EKritaBlendingModesId.COMPOSITE_GAMMA_LIGHT,
                    EKritaBlendingModesId.COMPOSITE_GAMMA_ILLUMINATION,
                    EKritaBlendingModesId.COMPOSITE_LIGHTER_COLOR,
                    EKritaBlendingModesId.COMPOSITE_PNORM_A,
                    EKritaBlendingModesId.COMPOSITE_PNORM_B,
                    EKritaBlendingModesId.COMPOSITE_SUPER_LIGHT,
                    EKritaBlendingModesId.COMPOSITE_TINT_IFS_ILLUSIONS,
                    EKritaBlendingModesId.COMPOSITE_FOG_LIGHTEN_IFS_ILLUSIONS,
                    EKritaBlendingModesId.COMPOSITE_EASY_DODGE,
                    EKritaBlendingModesId.COMPOSITE_LUMINOSITY_SAI
                ],
            EKritaBlendingModesId.CATEGORY_MODULO: [
                    EKritaBlendingModesId.COMPOSITE_MOD,
                    EKritaBlendingModesId.COMPOSITE_MOD_CON,
                    EKritaBlendingModesId.COMPOSITE_DIVISIVE_MOD,
                    EKritaBlendingModesId.COMPOSITE_DIVISIVE_MOD_CON,
                    EKritaBlendingModesId.COMPOSITE_MODULO_SHIFT,
                    EKritaBlendingModesId.COMPOSITE_MODULO_SHIFT_CON
                ],
            EKritaBlendingModesId.CATEGORY_NEGATIVE: [
                    EKritaBlendingModesId.COMPOSITE_DIFF,
                    EKritaBlendingModesId.COMPOSITE_EQUIVALENCE,
                    EKritaBlendingModesId.COMPOSITE_ADDITIVE_SUBTRACTIVE,
                    EKritaBlendingModesId.COMPOSITE_EXCLUSION,
                    EKritaBlendingModesId.COMPOSITE_ARC_TANGENT,
                    EKritaBlendingModesId.COMPOSITE_NEGATION
                ],
            EKritaBlendingModesId.CATEGORY_MIX: [
                    EKritaBlendingModesId.COMPOSITE_OVER,
                    EKritaBlendingModesId.COMPOSITE_BEHIND,
                    EKritaBlendingModesId.COMPOSITE_GREATER,
                    EKritaBlendingModesId.COMPOSITE_OVERLAY,
                    EKritaBlendingModesId.COMPOSITE_ERASE,
                    EKritaBlendingModesId.COMPOSITE_ALPHA_DARKEN,
                    EKritaBlendingModesId.COMPOSITE_HARD_MIX,
                    EKritaBlendingModesId.COMPOSITE_HARD_MIX_PHOTOSHOP,
                    EKritaBlendingModesId.COMPOSITE_HARD_MIX_SOFTER_PHOTOSHOP,
                    EKritaBlendingModesId.COMPOSITE_GRAIN_MERGE,
                    EKritaBlendingModesId.COMPOSITE_GRAIN_EXTRACT,
                    EKritaBlendingModesId.COMPOSITE_PARALLEL,
                    EKritaBlendingModesId.COMPOSITE_ALLANON,
                    EKritaBlendingModesId.COMPOSITE_GEOMETRIC_MEAN,
                    EKritaBlendingModesId.COMPOSITE_DESTINATION_ATOP,
                    EKritaBlendingModesId.COMPOSITE_DESTINATION_IN,
                    EKritaBlendingModesId.COMPOSITE_HARD_OVERLAY,
                    EKritaBlendingModesId.COMPOSITE_INTERPOLATION,
                    EKritaBlendingModesId.COMPOSITE_INTERPOLATIONB,
                    EKritaBlendingModesId.COMPOSITE_PENUMBRAA,
                    EKritaBlendingModesId.COMPOSITE_PENUMBRAB,
                    EKritaBlendingModesId.COMPOSITE_PENUMBRAC,
                    EKritaBlendingModesId.COMPOSITE_PENUMBRAD
                ],
            EKritaBlendingModesId.CATEGORY_MISC: [
                    EKritaBlendingModesId.COMPOSITE_BUMPMAP,
                    EKritaBlendingModesId.COMPOSITE_COMBINE_NORMAL,
                    EKritaBlendingModesId.COMPOSITE_DISSOLVE,
                    EKritaBlendingModesId.COMPOSITE_COPY_RED,
                    EKritaBlendingModesId.COMPOSITE_COPY_GREEN,
                    EKritaBlendingModesId.COMPOSITE_COPY_BLUE,
                    EKritaBlendingModesId.COMPOSITE_COPY,
                    EKritaBlendingModesId.COMPOSITE_TANGENT_NORMALMAP
                ],
            EKritaBlendingModesId.CATEGORY_HSY: [
                    EKritaBlendingModesId.COMPOSITE_COLOR,
                    EKritaBlendingModesId.COMPOSITE_HUE,
                    EKritaBlendingModesId.COMPOSITE_SATURATION,
                    EKritaBlendingModesId.COMPOSITE_LUMINIZE,
                    EKritaBlendingModesId.COMPOSITE_DEC_SATURATION,
                    EKritaBlendingModesId.COMPOSITE_INC_SATURATION,
                    EKritaBlendingModesId.COMPOSITE_DEC_LUMINOSITY,
                    EKritaBlendingModesId.COMPOSITE_INC_LUMINOSITY
                ],
            EKritaBlendingModesId.CATEGORY_HSI: [
                    EKritaBlendingModesId.COMPOSITE_COLOR_HSI,
                    EKritaBlendingModesId.COMPOSITE_HUE_HSI,
                    EKritaBlendingModesId.COMPOSITE_SATURATION_HSI,
                    EKritaBlendingModesId.COMPOSITE_INTENSITY,
                    EKritaBlendingModesId.COMPOSITE_DEC_SATURATION_HSI,
                    EKritaBlendingModesId.COMPOSITE_INC_SATURATION_HSI,
                    EKritaBlendingModesId.COMPOSITE_DEC_INTENSITY,
                    EKritaBlendingModesId.COMPOSITE_INC_INTENSITY
                ],
            EKritaBlendingModesId.CATEGORY_HSL: [
                    EKritaBlendingModesId.COMPOSITE_COLOR_HSL,
                    EKritaBlendingModesId.COMPOSITE_HUE_HSL,
                    EKritaBlendingModesId.COMPOSITE_SATURATION_HSL,
                    EKritaBlendingModesId.COMPOSITE_LIGHTNESS,
                    EKritaBlendingModesId.COMPOSITE_DEC_SATURATION_HSL,
                    EKritaBlendingModesId.COMPOSITE_INC_SATURATION_HSL,
                    EKritaBlendingModesId.COMPOSITE_DEC_LIGHTNESS,
                    EKritaBlendingModesId.COMPOSITE_INC_LIGHTNESS
                ],
            EKritaBlendingModesId.CATEGORY_HSV: [
                    EKritaBlendingModesId.COMPOSITE_COLOR_HSV,
                    EKritaBlendingModesId.COMPOSITE_HUE_HSV,
                    EKritaBlendingModesId.COMPOSITE_SATURATION_HSV,
                    EKritaBlendingModesId.COMPOSITE_VALUE,
                    EKritaBlendingModesId.COMPOSITE_DEC_SATURATION_HSV,
                    EKritaBlendingModesId.COMPOSITE_INC_SATURATION_HSV,
                    EKritaBlendingModesId.COMPOSITE_DEC_VALUE,
                    EKritaBlendingModesId.COMPOSITE_INC_VALUE
                ],
            EKritaBlendingModesId.CATEGORY_QUADRATIC: [
                    EKritaBlendingModesId.COMPOSITE_REFLECT,
                    EKritaBlendingModesId.COMPOSITE_GLOW,
                    EKritaBlendingModesId.COMPOSITE_FREEZE,
                    EKritaBlendingModesId.COMPOSITE_HEAT,
                    EKritaBlendingModesId.COMPOSITE_GLEAT,
                    EKritaBlendingModesId.COMPOSITE_HELOW,
                    EKritaBlendingModesId.COMPOSITE_REEZE,
                    EKritaBlendingModesId.COMPOSITE_FRECT,
                    EKritaBlendingModesId.COMPOSITE_FHYRD
                ]
        }

    __BLENDING_MODES = {
            EKritaBlendingModesId.COMPOSITE_ADD:                        i18nc("Blending mode - Addition", "Addition"),
            EKritaBlendingModesId.COMPOSITE_SUBTRACT:                   i18nc("Blending mode - Subtract", "Subtract"),
            EKritaBlendingModesId.COMPOSITE_MULT:                       i18nc("Blending mode - Multiply", "Multiply"),
            EKritaBlendingModesId.COMPOSITE_DIVIDE:                     i18nc("Blending mode - Divide", "Divide"),
            EKritaBlendingModesId.COMPOSITE_INVERSE_SUBTRACT:           i18nc("Blending mode - Inverse Subtract", "Inverse Subtract"),

            EKritaBlendingModesId.COMPOSITE_XOR:                        i18nc("Blending mode - XOR", "XOR"),
            EKritaBlendingModesId.COMPOSITE_OR:                         i18nc("Blending mode - OR", "OR"),
            EKritaBlendingModesId.COMPOSITE_AND:                        i18nc("Blending mode - AND", "AND"),
            EKritaBlendingModesId.COMPOSITE_NAND:                       i18nc("Blending mode - NAND", "NAND"),
            EKritaBlendingModesId.COMPOSITE_NOR:                        i18nc("Blending mode - NOR", "NOR"),
            EKritaBlendingModesId.COMPOSITE_XNOR:                       i18nc("Blending mode - XNOR", "XNOR"),
            EKritaBlendingModesId.COMPOSITE_IMPLICATION:                i18nc("Blending mode - IMPLICATION", "IMPLICATION"),
            EKritaBlendingModesId.COMPOSITE_NOT_IMPLICATION:            i18nc("Blending mode - NOT IMPLICATION", "NOT IMPLICATION"),
            EKritaBlendingModesId.COMPOSITE_CONVERSE:                   i18nc("Blending mode - CONVERSE", "CONVERSE"),
            EKritaBlendingModesId.COMPOSITE_NOT_CONVERSE:               i18nc("Blending mode - NOT CONVERSE", "NOT CONVERSE"),

            EKritaBlendingModesId.COMPOSITE_BURN:                       i18nc("Blending mode - Burn", "Burn"),
            EKritaBlendingModesId.COMPOSITE_LINEAR_BURN:                i18nc("Blending mode - Linear Burn", "Linear Burn"),
            EKritaBlendingModesId.COMPOSITE_DARKEN:                     i18nc("Blending mode - Darken", "Darken"),
            EKritaBlendingModesId.COMPOSITE_GAMMA_DARK:                 i18nc("Blending mode - Gamma Dark", "Gamma Dark"),
            EKritaBlendingModesId.COMPOSITE_DARKER_COLOR:               i18nc("Blending mode - Darker Color", "Darker Color"),
            EKritaBlendingModesId.COMPOSITE_SHADE_IFS_ILLUSIONS:        i18nc("Blending mode - Shade (IFS Illusions)", "Shade (IFS Illusions)"),
            EKritaBlendingModesId.COMPOSITE_FOG_DARKEN_IFS_ILLUSIONS:   i18nc("Blending mode - Fog Darken (IFS Illusions)", "Fog Darken (IFS Illusions)"),
            EKritaBlendingModesId.COMPOSITE_EASY_BURN:                  i18nc("Blending mode - Easy Burn", "Easy Burn"),

            EKritaBlendingModesId.COMPOSITE_DODGE:                      i18nc("Blending mode - Color Dodge", "Color Dodge"),
            EKritaBlendingModesId.COMPOSITE_LINEAR_DODGE:               i18nc("Blending mode - Linear Dodge", "Linear Dodge"),
            EKritaBlendingModesId.COMPOSITE_LIGHTEN:                    i18nc("Blending mode - Lighten", "Lighten"),
            EKritaBlendingModesId.COMPOSITE_LINEAR_LIGHT:               i18nc("Blending mode - Linear Light", "Linear Light"),
            EKritaBlendingModesId.COMPOSITE_SCREEN:                     i18nc("Blending mode - Screen", "Screen"),
            EKritaBlendingModesId.COMPOSITE_PIN_LIGHT:                  i18nc("Blending mode - Pin Light", "Pin Light"),
            EKritaBlendingModesId.COMPOSITE_VIVID_LIGHT:                i18nc("Blending mode - Vivid Light", "Vivid Light"),
            EKritaBlendingModesId.COMPOSITE_FLAT_LIGHT:                 i18nc("Blending mode - Flat Light", "Flat Light"),
            EKritaBlendingModesId.COMPOSITE_HARD_LIGHT:                 i18nc("Blending mode - Hard Light", "Hard Light"),
            EKritaBlendingModesId.COMPOSITE_SOFT_LIGHT_IFS_ILLUSIONS:   i18nc("Blending mode - Soft Light (IFS Illusions)", "Soft Light (IFS Illusions)"),
            EKritaBlendingModesId.COMPOSITE_SOFT_LIGHT_PEGTOP_DELPHI:   i18nc("Blending mode - Soft Light (Pegtop-Delphi)", "Soft Light (Pegtop-Delphi)"),
            EKritaBlendingModesId.COMPOSITE_SOFT_LIGHT_PHOTOSHOP:       i18nc("Blending mode - Soft Light (Photoshop)", "Soft Light (Photoshop)"),
            EKritaBlendingModesId.COMPOSITE_SOFT_LIGHT_SVG:             i18nc("Blending mode - Soft Light (SVG)", "Soft Light (SVG)"),
            EKritaBlendingModesId.COMPOSITE_GAMMA_LIGHT:                i18nc("Blending mode - Gamma Light", "Gamma Light"),
            EKritaBlendingModesId.COMPOSITE_GAMMA_ILLUMINATION:         i18nc("Blending mode - Gamma Illumination", "Gamma Illumination"),
            EKritaBlendingModesId.COMPOSITE_LIGHTER_COLOR:              i18nc("Blending mode - Lighter Color", "Lighter Color"),
            EKritaBlendingModesId.COMPOSITE_PNORM_A:                    i18nc("Blending mode - P-Norm A", "P-Norm A"),
            EKritaBlendingModesId.COMPOSITE_PNORM_B:                    i18nc("Blending mode - P-Norm B", "P-Norm B"),
            EKritaBlendingModesId.COMPOSITE_SUPER_LIGHT:                i18nc("Blending mode - Super Light", "Super Light"),
            EKritaBlendingModesId.COMPOSITE_TINT_IFS_ILLUSIONS:         i18nc("Blending mode - Tint (IFS Illusions)", "Tint (IFS Illusions)"),
            EKritaBlendingModesId.COMPOSITE_FOG_LIGHTEN_IFS_ILLUSIONS:  i18nc("Blending mode - Fog Lighten (IFS Illusions)", "Fog Lighten (IFS Illusions)"),
            EKritaBlendingModesId.COMPOSITE_EASY_DODGE:                 i18nc("Blending mode - Easy Dodge", "Easy Dodge"),
            EKritaBlendingModesId.COMPOSITE_LUMINOSITY_SAI:             i18nc("Blending mode - Luminosity/Shine (SAI)", "Luminosity/Shine (SAI)"),

            EKritaBlendingModesId.COMPOSITE_MOD:                        i18nc("Blending mode - Modulo", "Modulo"),
            EKritaBlendingModesId.COMPOSITE_MOD_CON:                    i18nc("Blending mode - Modulo - Continuous", "Modulo - Continuous"),
            EKritaBlendingModesId.COMPOSITE_DIVISIVE_MOD:               i18nc("Blending mode - Divisive Modulo", "Divisive Modulo"),
            EKritaBlendingModesId.COMPOSITE_DIVISIVE_MOD_CON:           i18nc("Blending mode - Divisive Modulo - Continuous", "Divisive Modulo - Continuous"),
            EKritaBlendingModesId.COMPOSITE_MODULO_SHIFT:               i18nc("Blending mode - Modulo Shift", "Modulo Shift"),
            EKritaBlendingModesId.COMPOSITE_MODULO_SHIFT_CON:           i18nc("Blending mode - Modulo Shift - Continuous", "Modulo Shift - Continuous"),

            EKritaBlendingModesId.COMPOSITE_DIFF:                       i18nc("Blending mode - Difference", "Difference"),
            EKritaBlendingModesId.COMPOSITE_EQUIVALENCE:                i18nc("Blending mode - Equivalence", "Equivalence"),
            EKritaBlendingModesId.COMPOSITE_ADDITIVE_SUBTRACTIVE:       i18nc("Blending mode - Additive Subtractive", "Additive Subtractive"),
            EKritaBlendingModesId.COMPOSITE_EXCLUSION:                  i18nc("Blending mode - Exclusion", "Exclusion"),
            EKritaBlendingModesId.COMPOSITE_ARC_TANGENT:                i18nc("Blending mode - Arcus Tangent", "Arcus Tangent"),
            EKritaBlendingModesId.COMPOSITE_NEGATION:                   i18nc("Blending mode - Negation", "Negation"),

            EKritaBlendingModesId.COMPOSITE_OVER:                       i18nc("Blending mode - Normal", "Normal"),
            EKritaBlendingModesId.COMPOSITE_BEHIND:                     i18nc("Blending mode - Behind", "Behind"),
            EKritaBlendingModesId.COMPOSITE_GREATER:                    i18nc("Blending mode - Greater", "Greater"),
            EKritaBlendingModesId.COMPOSITE_OVERLAY:                    i18nc("Blending mode - Overlay", "Overlay"),
            EKritaBlendingModesId.COMPOSITE_ERASE:                      i18nc("Blending mode - Erase", "Erase"),
            EKritaBlendingModesId.COMPOSITE_ALPHA_DARKEN:               i18nc("Blending mode - Alpha Darken", "Alpha Darken"),
            EKritaBlendingModesId.COMPOSITE_HARD_MIX:                   i18nc("Blending mode - Hard Mix", "Hard Mix"),
            EKritaBlendingModesId.COMPOSITE_HARD_MIX_PHOTOSHOP:         i18nc("Blending mode - Hard Mix (Photoshop)", "Hard Mix (Photoshop)"),
            EKritaBlendingModesId.COMPOSITE_HARD_MIX_SOFTER_PHOTOSHOP:  i18nc("Blending mode - Hard Mix Softer (Photoshop)", "Hard Mix Softer (Photoshop)"),
            EKritaBlendingModesId.COMPOSITE_GRAIN_MERGE:                i18nc("Blending mode - Grain Merge", "Grain Merge"),
            EKritaBlendingModesId.COMPOSITE_GRAIN_EXTRACT:              i18nc("Blending mode - Grain Extract", "Grain Extract"),
            EKritaBlendingModesId.COMPOSITE_PARALLEL:                   i18nc("Blending mode - Parallel", "Parallel"),
            EKritaBlendingModesId.COMPOSITE_ALLANON:                    i18nc("Blending mode - Allanon", "Allanon"),
            EKritaBlendingModesId.COMPOSITE_GEOMETRIC_MEAN:             i18nc("Blending mode - Geometric Mean", "Geometric Mean"),
            EKritaBlendingModesId.COMPOSITE_DESTINATION_ATOP:           i18nc("Blending mode - Destination Atop", "Destination Atop"),
            EKritaBlendingModesId.COMPOSITE_DESTINATION_IN:             i18nc("Blending mode - Destination In", "Destination In"),
            EKritaBlendingModesId.COMPOSITE_HARD_OVERLAY:               i18nc("Blending mode - Hard Overlay", "Hard Overlay"),
            EKritaBlendingModesId.COMPOSITE_INTERPOLATION:              i18nc("Blending mode - Interpolation", "Interpolation"),
            EKritaBlendingModesId.COMPOSITE_INTERPOLATIONB:             i18nc("Blending mode - Interpolation - 2X", "Interpolation - 2X"),
            EKritaBlendingModesId.COMPOSITE_PENUMBRAA:                  i18nc("Blending mode - Penumbra A", "Penumbra A"),
            EKritaBlendingModesId.COMPOSITE_PENUMBRAB:                  i18nc("Blending mode - Penumbra B", "Penumbra B"),
            EKritaBlendingModesId.COMPOSITE_PENUMBRAC:                  i18nc("Blending mode - Penumbra C", "Penumbra C"),
            EKritaBlendingModesId.COMPOSITE_PENUMBRAD:                  i18nc("Blending mode - Penumbra D", "Penumbra D"),

            EKritaBlendingModesId.COMPOSITE_BUMPMAP:                    i18nc("Blending mode - Bumpmap", "Bumpmap"),
            EKritaBlendingModesId.COMPOSITE_COMBINE_NORMAL:             i18nc("Blending mode - Combine Normal Map", "Combine Normal Map"),
            EKritaBlendingModesId.COMPOSITE_DISSOLVE:                   i18nc("Blending mode - Dissolve", "Dissolve"),
            EKritaBlendingModesId.COMPOSITE_COPY_RED:                   i18nc("Blending mode - Copy Red", "Copy Red"),
            EKritaBlendingModesId.COMPOSITE_COPY_GREEN:                 i18nc("Blending mode - Copy Green", "Copy Green"),
            EKritaBlendingModesId.COMPOSITE_COPY_BLUE:                  i18nc("Blending mode - Copy Blue", "Copy Blue"),
            EKritaBlendingModesId.COMPOSITE_COPY:                       i18nc("Blending mode - Copy", "Copy"),
            EKritaBlendingModesId.COMPOSITE_TANGENT_NORMALMAP:          i18nc("Blending mode - Tangent Normalmap", "Tangent Normalmap"),

            EKritaBlendingModesId.COMPOSITE_COLOR:                      i18nc("Blending mode - Color HSY", "Color"),
            EKritaBlendingModesId.COMPOSITE_HUE:                        i18nc("Blending mode - Hue HSY", "Hue"),
            EKritaBlendingModesId.COMPOSITE_SATURATION:                 i18nc("Blending mode - Saturation HSY", "Saturation"),
            EKritaBlendingModesId.COMPOSITE_LUMINIZE:                   i18nc("Blending mode - Luminosity HSY", "Luminosity"),
            EKritaBlendingModesId.COMPOSITE_DEC_SATURATION:             i18nc("Blending mode - Decrease Saturation HSY", "Decrease Saturation"),
            EKritaBlendingModesId.COMPOSITE_INC_SATURATION:             i18nc("Blending mode - Increase Saturation HSY", "Increase Saturation"),
            EKritaBlendingModesId.COMPOSITE_DEC_LUMINOSITY:             i18nc("Blending mode - Decrease Luminosity HSY", "Decrease Luminosity"),
            EKritaBlendingModesId.COMPOSITE_INC_LUMINOSITY:             i18nc("Blending mode - Increase Luminosity HSY", "Increase Luminosity"),

            EKritaBlendingModesId.COMPOSITE_COLOR_HSI:                  i18nc("Blending mode - Color HSI", "Color HSI"),
            EKritaBlendingModesId.COMPOSITE_HUE_HSI:                    i18nc("Blending mode - Hue HSI", "Hue HSI"),
            EKritaBlendingModesId.COMPOSITE_SATURATION_HSI:             i18nc("Blending mode - Saturation HSI", "Saturation HSI"),
            EKritaBlendingModesId.COMPOSITE_INTENSITY:                  i18nc("Blending mode - Intensity HSI", "Intensity"),
            EKritaBlendingModesId.COMPOSITE_DEC_SATURATION_HSI:         i18nc("Blending mode - Decrease Saturation HSI", "Decrease Saturation HSI"),
            EKritaBlendingModesId.COMPOSITE_INC_SATURATION_HSI:         i18nc("Blending mode - Increase Saturation HSI", "Increase Saturation HSI"),
            EKritaBlendingModesId.COMPOSITE_DEC_INTENSITY:              i18nc("Blending mode - Decrease Intensity", "Decrease Intensity"),
            EKritaBlendingModesId.COMPOSITE_INC_INTENSITY:              i18nc("Blending mode - Increase Intensity", "Increase Intensity"),

            EKritaBlendingModesId.COMPOSITE_COLOR_HSL:                  i18nc("Blending mode - Color HSL", "Color HSL"),
            EKritaBlendingModesId.COMPOSITE_HUE_HSL:                    i18nc("Blending mode - Hue HSL", "Hue HSL"),
            EKritaBlendingModesId.COMPOSITE_SATURATION_HSL:             i18nc("Blending mode - Saturation HSL", "Saturation HSL"),
            EKritaBlendingModesId.COMPOSITE_LIGHTNESS:                  i18nc("Blending mode - Lightness HSI", "Lightness"),
            EKritaBlendingModesId.COMPOSITE_DEC_SATURATION_HSL:         i18nc("Blending mode - Decrease Saturation HSL", "Decrease Saturation HSL"),
            EKritaBlendingModesId.COMPOSITE_INC_SATURATION_HSL:         i18nc("Blending mode - Increase Saturation HSL", "Increase Saturation HSL"),
            EKritaBlendingModesId.COMPOSITE_DEC_LIGHTNESS:              i18nc("Blending mode - Decrease Lightness", "Decrease Lightness"),
            EKritaBlendingModesId.COMPOSITE_INC_LIGHTNESS:              i18nc("Blending mode - Increase Lightness", "Increase Lightness"),

            EKritaBlendingModesId.COMPOSITE_COLOR_HSV:                  i18nc("Blending mode - Color HSV", "Color HSV"),
            EKritaBlendingModesId.COMPOSITE_HUE_HSV:                    i18nc("Blending mode - Hue HSV", "Hue HSV"),
            EKritaBlendingModesId.COMPOSITE_SATURATION_HSV:             i18nc("Blending mode - Saturation HSV", "Saturation HSV"),
            EKritaBlendingModesId.COMPOSITE_VALUE:                      i18nc("Blending mode - Value HSV", "Value"),
            EKritaBlendingModesId.COMPOSITE_DEC_SATURATION_HSV:         i18nc("Blending mode - Decrease Saturation HSV", "Decrease Saturation HSV"),
            EKritaBlendingModesId.COMPOSITE_INC_SATURATION_HSV:         i18nc("Blending mode - Increase Saturation HSV", "Increase Saturation HSV"),
            EKritaBlendingModesId.COMPOSITE_DEC_VALUE:                  i18nc("Blending mode - Decrease Value HSV", "Decrease Value"),
            EKritaBlendingModesId.COMPOSITE_INC_VALUE:                  i18nc("Blending mode - Increase Value HSV", "Increase Value"),

            EKritaBlendingModesId.COMPOSITE_REFLECT:                    i18nc("Blending mode - Reflect", "Reflect"),
            EKritaBlendingModesId.COMPOSITE_GLOW:                       i18nc("Blending mode - Glow", "Glow"),
            EKritaBlendingModesId.COMPOSITE_FREEZE:                     i18nc("Blending mode - Freeze", "Freeze"),
            EKritaBlendingModesId.COMPOSITE_HEAT:                       i18nc("Blending mode - Heat", "Heat"),
            EKritaBlendingModesId.COMPOSITE_GLEAT:                      i18nc("Blending mode - Glow-Heat", "Glow-Heat"),
            EKritaBlendingModesId.COMPOSITE_HELOW:                      i18nc("Blending mode - Heat-Glow", "Heat-Glow"),
            EKritaBlendingModesId.COMPOSITE_REEZE:                      i18nc("Blending mode - Reflect-Freeze", "Reflect-Freeze"),
            EKritaBlendingModesId.COMPOSITE_FRECT:                      i18nc("Blending mode - Freeze-Reflect", "Freeze-Reflect"),
            EKritaBlendingModesId.COMPOSITE_FHYRD:                      i18nc("Blending mode - Heat-Glow & Freeze-Reflect Hybrid", "Heat-Glow & Freeze-Reflect Hybrid")
        }

    @staticmethod
    def categoriesIdList():
        """Return list of available categories"""
        return list(EKritaBlendingModes.__CATEGORIES)

    @staticmethod
    def categoryName(id):
        """Return (translated) name for category"""
        if id is None:
            return i18n('None')
        elif id in EKritaBlendingModes.__CATEGORIES:
            return EKritaBlendingModes.__CATEGORIES[id]
        else:
            raise EInvalidValue("Given `id` is not valid")

    @staticmethod
    def categoryBlendingMode(id):
        """Return a list of blending mode Id for given category"""
        if id is None:
            return []
        elif id in EKritaBlendingModes.__CATEGORIES_BLENDING_MODES:
            return list(EKritaBlendingModes.__CATEGORIES_BLENDING_MODES[id])
        else:
            raise EInvalidValue("Given `id` is not valid")

    @staticmethod
    def blendingModeIdList():
        """Return list of available blending mode (without link to category)"""
        return list(EKritaBlendingModes.__BLENDING_MODES)

    @staticmethod
    def blendingModeName(id):
        """Return (translated) name for blending mode"""
        if id is None:
            return []
        elif id in EKritaBlendingModes.__BLENDING_MODES:
            return EKritaBlendingModes.__BLENDING_MODES[id]
        else:
            raise EInvalidValue("Given `id` is not valid")


class EKritaDocument:
    """Provides methods to manage Krita Documents"""

    @staticmethod
    def findLayerById(document, layerId):
        """Find a layer by ID in document
        because Document.nodeByUniqueID() returns a QObject instead of a Node object... :-/
        """
        def find(layerId, parentLayer):
            """sub function called recursively to search layer in document tree"""
            for layer in parentLayer.childNodes():
                if layerId == layer.uniqueId():
                    return layer
                elif len(layer.childNodes()) > 0:
                    returned = find(layerId, layer)
                    if returned is not None:
                        return returned
            return None

        if not isinstance(document, Document):
            raise EInvalidType("Given `document` must be a Krita <Document> type")
        elif not isinstance(layerId, QUuid):
            raise EInvalidType("Given `layerId` must be a valid <QUuid>")

        return find(layerId, document.rootNode())

    @staticmethod
    def findFirstLayerByName(searchFrom, layerName):
        """Find a layer by name in document
        If more than one layer is found in document layers tree, will return the first layer found
        If no layer is found, return None

        The `searchFrom` parameter can be:
        - A Krita Layer (in this case, search in made in sub-nodes)
        - A Krita Document (in this case, search is made from document root node)

        The `layerName` can be a regular expression; just provide layer name with the following form:
        - "re://my_regular_expression

        """
        def find(layerName, isRegex, parentLayer):
            """sub function called recursively to search layer in document tree"""
            for layer in reversed(parentLayer.childNodes()):
                if isRegex is False and layerName == layer.name():
                    return layer
                elif isRegex is True and (reResult := re.match(layerName, layer.name())):
                    return layer
                elif len(layer.childNodes()) > 0:
                    returned = find(layerName, isRegex, layer)
                    if returned is not None:
                        return returned
            return None

        if not (isinstance(searchFrom, Document) or isinstance(searchFrom, Layer)):
            raise EInvalidType("Given `searchFrom` must be a Krita <Layer> or a Krita <Document> type")
        elif not isinstance(layerName, str):
            raise EInvalidType("Given `layerName` must be a valid <str>")

        parentLayer = searchFrom
        if isinstance(searchFrom, Document):
            # a document has been provided, use document root layer
            parentLayer = searchFrom.rootNode()

        if (reResult := re.match("^re://(.*)", layerName)):
            # retrieve given regular expression
            layerName = reResult.group(1)
            return find(layerName, True, parentLayer)
        else:
            return find(layerName, False, parentLayer)

        return None

    @staticmethod
    def findLayersByName(searchFrom, layerName):
        """Find layer(s) by name
        Return a list of all layers for which name is matching given layer name
        If no layer is found, return empty list

        The `searchFrom` parameter can be:
        - A Krita Layer (in this case, search in made in sub-nodes)
        - A Krita Document (in this case, search is made from document root node)

        The `layerName` can be a regular expression; just provide layer name with the following form:
        - "re://my_regular_expression
        """
        def find(layerName, isRegex, parentLayer):
            """sub function called recursively to search layer in document tree"""
            returned = []
            for layer in reversed(parentLayer.childNodes()):
                if isRegex is False and layerName == layer.name():
                    returned.append(layer)
                elif isRegex is True and (reResult := re.match(layerName, layer.name())):
                    returned.append(layer)
                elif len(layer.childNodes()) > 0:
                    found = find(layerName, isRegex, layer)
                    if found is not None:
                        returned += found
            return returned

        if not (isinstance(searchFrom, Document) or isinstance(searchFrom, Layer)):
            raise EInvalidType("Given `searchFrom` must be a Krita <Layer> or a Krita <Document> type")
        elif not isinstance(layerName, str):
            raise EInvalidType("Given `layerName` must be a valid <str> (current: {0})".format(type(layerName)))

        parentLayer = searchFrom
        if isinstance(searchFrom, Document):
            # a document has been provided, use document root layer
            parentLayer = searchFrom.rootNode()

        if (reResult := re.match("^re://(.*)", layerName)):
            # retrieve given regular expression
            layerName = reResult.group(1)
            return find(layerName, True, parentLayer)
        else:
            return find(layerName, False, parentLayer)

        return []

    @staticmethod
    def getLayers(searchFrom, recursiveSubLayers=False):
        """Return a list of all layers

        The `searchFrom` parameter can be:
        - A Krita Layer (in this case, return all sub-nodes from given layer)
        - A Krita Document (in this case, return all sub-nodes from document root node)

        If `recursiveSubLayers` is True, also return all subLayers
        """
        def find(recursiveSubLayers, parentLayer):
            """sub function called recursively to search layer in document tree"""
            returned = []
            for layer in reversed(parentLayer.childNodes()):
                returned.append(layer)
                if recursiveSubLayers and len(layer.childNodes()) > 0:
                    found = find(recursiveSubLayers, layer)
                    if found is not None:
                        returned += found
            return returned

        if not (isinstance(searchFrom, Document) or isinstance(searchFrom, Layer)):
            raise EInvalidType("Given `searchFrom` must be a Krita <Layer> or a Krita <Document> type")
        elif not isinstance(recursiveSubLayers, bool):
            raise EInvalidType("Given `recursiveSubLayers` must be a <bool>")

        parentLayer = searchFrom
        if isinstance(searchFrom, Document):
            # a document has been provided, use document root layer
            parentLayer = searchFrom.rootNode()

        return find(recursiveSubLayers, parentLayer)

    @staticmethod
    def getLayerFromPath(searchFrom, path):
        """Return a layer from given path
        If no layer is found, return None

        The `searchFrom` parameter can be:
        - A Krita Document (in this case, return all sub-nodes from document root node)
        """
        def find(pathNodes, level, parentLayer):
            """sub function called recursively to search layer in document tree"""
            for layer in reversed(parentLayer.childNodes()):
                if layer.name() == pathNodes[level]:
                    if level == len(pathNodes) - 1:
                        return layer
                    elif len(layer.childNodes()) > 0:
                        return find(pathNodes, level + 1, layer)
            return None

        if not isinstance(searchFrom, Document):
            raise EInvalidType("Given `searchFrom` must be a Krita <Document> type")
        elif not isinstance(path, str):
            raise EInvalidType("Given `path` must be a <str>")

        pathNodes = re.findall(r'(?:[^/"]|"(?:\\.|[^"])*")+', path)

        if pathNodes is not None:
            pathNodes = [re.sub(r'^"|"$', '', pathNode) for pathNode in pathNodes]

        return find(pathNodes, 0, searchFrom.rootNode())


class EKritaNode:
    """Provides methods to manage Krita Nodes"""

    class ProjectionMode(Enum):
        """Projection modes for toQImage(), toQPixmap()"""
        FALSE = 0
        TRUE = 1
        AUTO = 2

    __projectionMode = ProjectionMode.AUTO

    @staticmethod
    def __sleep(value):
        """Sleep for given number of milliseconds"""
        loop = QEventLoop()
        QTimer.singleShot(value, loop.quit)
        loop.exec()

    @staticmethod
    def path(layerNode):
        """Return `layerNode` path in tree

        Example
        =======
            rootnode
             +-- groupLayer1
                 +-- groupLayer2
                     +-- theNode
                     +-- theNode with / character

            return '/groupLayer1/groupLayer2/theNode'
            return '/groupLayer1/groupLayer2/"theNode with / character"'
        """
        def parentPath(layerNode):
            if layerNode.parentNode() is None or layerNode.parentNode().parentNode() is None:
                return ''
            else:
                if '/' in layerNode.name():
                    return f'{parentPath(layerNode.parentNode())}/"{layerNode.name()}"'
                else:
                    return f'{parentPath(layerNode.parentNode())}/{layerNode.name()}'

        if not isinstance(layerNode, Node):
            raise EInvalidType("Given `layerNode` must be a valid Krita <Node> ")

        return parentPath(layerNode)

    @staticmethod
    def toQImage(layerNode, rect=None, projectionMode=None):
        """Return `layerNode` content as a QImage (as ARGB32)

        The `rect` value can be:
        - None, in this case will return all `layerNode` content
        - A QRect() object, in this case return `layerNode` content reduced to given rectangle bounds
        - A Krita document, in this case return `layerNode` content reduced to document bounds
        """
        if layerNode is None:
            raise EInvalidValue("Given `layerNode` can't be None")

        if type(layerNode) == QObject:
            # NOTE: layerNode can be a QObject...
            #       that's weird, but document.nodeByUniqueID() return a QObject for a paintlayer (other Nodes seems to be Ok...)
            #       it can sound strange but in this case the returned QObject is a QObject iwht Node properties
            #       so, need to check if QObject have expected methods
            if (hasattr(layerNode, 'type') and
               hasattr(layerNode, 'bounds') and
               hasattr(layerNode, 'childNodes') and
               hasattr(layerNode, 'colorModel') and
               hasattr(layerNode, 'colorDepth') and
               hasattr(layerNode, 'colorProfile') and
               hasattr(layerNode, 'setColorSpace') and
               hasattr(layerNode, 'setPixelData')):
                pass
            else:
                # consider that it's not a node
                raise EInvalidType("Given `layerNode` must be a valid Krita <Node> ")
        elif not isinstance(layerNode, Node):
            raise EInvalidType("Given `layerNode` must be a valid Krita <Node> ")

        if rect is None:
            rect = layerNode.bounds()
        elif isinstance(rect, Document):
            rect = rect.bounds()
        elif not isinstance(rect, QRect):
            raise EInvalidType("Given `rect` must be a valid Krita <Document>, a <QRect> or None")

        if projectionMode is None:
            projectionMode = EKritaNode.__projectionMode
        if projectionMode == EKritaNode.ProjectionMode.AUTO:
            childNodes = layerNode.childNodes()
            # childNodes can return be None!?
            if childNodes and len(childNodes) == 0:
                projectionMode = EKritaNode.ProjectionMode.FALSE
            else:
                projectionMode = EKritaNode.ProjectionMode.TRUE

        # Need to check what todo for:
        # - masks (8bit/pixels)
        # - other color space (need to convert to 8bits/rgba...?)
        if (layerNode.type() in ('transparencymask', 'filtermask', 'transformmask', 'selectionmask') or
           layerNode.colorModel() != 'RGBA' or
           layerNode.colorDepth() != 'U8'):
            # pixelData/projectionPixelData return a 8bits/pixel matrix
            # didn't find how to convert pixel data to QImlage then use thumbnail() function
            return layerNode.thumbnail(rect.width(), rect.height())
        else:
            if projectionMode == EKritaNode.ProjectionMode.TRUE:
                return QImage(layerNode.projectionPixelData(rect.left(), rect.top(), rect.width(), rect.height()), rect.width(), rect.height(), QImage.Format_ARGB32)
            else:
                return QImage(layerNode.pixelData(rect.left(), rect.top(), rect.width(), rect.height()), rect.width(), rect.height(), QImage.Format_ARGB32)

    @staticmethod
    def toQPixmap(layerNode, rect=None, projectionMode=None):
        """Return `layerNode` content as a QPixmap (as ARGB32)

        If the `projection` value is True, returned :


        The `rect` value can be:
        - None, in this case will return all `layerNode` content
        - A QRect() object, in this case return `layerNode` content reduced to given rectangle bounds
        - A Krita document, in this case return `layerNode` content reduced to document bounds
        """
        return QPixmap.fromImage(EKritaNode.toQImage(layerNode, rect, projectionMode))

    @staticmethod
    def fromQImage(layerNode, image, position=None):
        """Paste given `image` to `position` in '`layerNode`

        The `position` value can be:
        - None, in this case, pixmap will be pasted at position (0, 0)
        - A QPoint() object, pixmap will be pasted at defined position
        """
        # NOTE: layerNode can be a QObject...
        #       that's weird, but document.nodeByUniqueID() return a QObject for a paintlayer (other Nodes seems to be Ok...)
        #       it can sound strange but in this case the returned QObject is a QObject iwht Node properties
        #       so, need to check if QObject have expected methods
        if type(layerNode) == QObject():
            if (hasattr(layerNode, 'type') and
               hasattr(layerNode, 'colorModel') and
               hasattr(layerNode, 'colorDepth') and
               hasattr(layerNode, 'colorProfile') and
               hasattr(layerNode, 'setColorSpace') and
               hasattr(layerNode, 'setPixelData')):
                pass
            else:
                # consider that it's not a node
                raise EInvalidType("Given `layerNode` must be a valid Krita <Node> ")
        elif not isinstance(layerNode, Node):
            raise EInvalidType("Given `layerNode` must be a valid Krita <Node> ")

        if not isinstance(image, QImage):
            raise EInvalidType("Given `image` must be a valid <QImage> ")

        if position is None:
            position = QPoint(0, 0)

        if not isinstance(position, QPoint):
            raise EInvalidType("Given `position` must be a valid <QPoint> ")

        layerNeedBackConversion = False
        layerColorModel = layerNode.colorModel()
        layerColorDepth = layerNode.colorDepth()
        layerColorProfile = layerNode.colorProfile()

        if layerColorModel != "RGBA" or layerColorDepth != 'U8':
            # we need to convert layer to RGBA/U8
            layerNode.setColorSpace("RGBA", "U8", "sRGB-elle-V2-srgbtrc.icc")
            layerNeedBackConversion = True

        ptr = image.bits()
        ptr.setsize(image.byteCount())

        layerNode.setPixelData(QByteArray(ptr.asstring()), position.x(), position.y(), image.width(), image.height())

        if layerNeedBackConversion:
            layerNode.setColorSpace(layerColorModel, layerColorDepth, layerColorProfile)

    @staticmethod
    def fromQPixmap(layerNode, pixmap, position=None):
        """Paste given `pixmap` to `position` in '`layerNode`

        The `position` value can be:
        - None, in this case, pixmap will be pasted at position (0, 0)
        - A QPoint() object, pixmap will be pasted at defined position
        """
        if not isinstance(pixmap, QPixmap):
            raise EInvalidType("Given `pixmap` must be a valid <QPixmap> ")

        if position is None:
            position = QPoint(0, 0)

        EKritaNode.fromQImage(layerNode, pixmap.toImage(), position)

    @staticmethod
    def fromSVG(layerNode, svgContent, document=None):
        """Paste given `svgContent` to `position` in '`layerNode`

        Given `layerNode` must be a 'vectorlayer'

        The `position` value can be:
        - None, in this case, pixmap will be pasted at position (0, 0)
        - A QPoint() object, pixmap will be pasted at defined position

        Note:
        - If document is None, consider that active document contains layer
        - If document is provided, it must contains layerNode

        Method return a list of shapes (shape inserted into layer)
        """
        if isinstance(svgContent, str):
            svgContent = svgContent.encode()

        if not isinstance(svgContent, bytes):
            raise EInvalidType("Given `svgContent` must be a valid <str> or <bytes> SVG document")

        if not isinstance(layerNode, Node) or layerNode.type() != 'vectorlayer':
            raise EInvalidType("Given `layerNode` must be a valid <VectorLayer>")

        if document is None:
            document = Krita.instance().activeDocument()

        if not isinstance(document, Document):
            raise EInvalidType("Given `layerNode` must be a valid <Document > ")

        shapes = [shape for shape in layerNode.shapes()]

        activeNode = document.activeNode()
        document.setActiveNode(layerNode)
        document.waitForDone()

        # Note: following sleep() is here because waitForDone() doesn't seems to
        #       wait for active node changed...
        #       set an arbitrary sleep() delay allows to ensure that node is active
        #       at the end of method execution
        #       hope current delay is not too short (works for me... but can't put
        #       a too long delay)
        #
        #       Problem occurs with krita 4.4.2 & and tested Krita plus/next tested [2020-01-05]
        EKritaNode.__sleep(100)

        mimeContent = QMimeData()
        mimeContent.setData('image/svg', svgContent)
        mimeContent.setData('BCIGNORE', b'')
        QGuiApplication.clipboard().setMimeData(mimeContent)
        Krita.instance().action('edit_paste').trigger()

        newShapes = [shape for shape in layerNode.shapes() if shape not in shapes]

        return newShapes

    @staticmethod
    def above(layerNode):
        """Return node above given `layerNode`

        If there's no node above given layer, return None"""

        if layerNode is None:
            return None

        if not isinstance(layerNode, Node):
            raise EInvalidType("Given `layerNode` must be a valid Krita <Node> ")

        returnNext = False
        for layer in layerNode.parentNode().childNodes():
            if returnNext:
                return layer
            elif layer == layerNode:
                returnNext = True

        return None

    @staticmethod
    def below(layerNode):
        """Return node below given `layerNode`

        If there's no node below given layer, return None"""

        if layerNode is None:
            return None

        if not isinstance(layerNode, Node):
            raise EInvalidType("Given `layerNode` must be a valid Krita <Node> ")

        prevNode = None
        for layer in layerNode.parentNode().childNodes():
            if layer == layerNode:
                return prevNode
            prevNode = layer

        return None<|MERGE_RESOLUTION|>--- conflicted
+++ resolved
@@ -210,15 +210,11 @@
         """
         if EKritaBrushPreset.__presetChooserWidget is None:
             window = Krita.instance().activeWindow().qwindow()
-<<<<<<< HEAD
-            widget = window.findChild(QWidget, 'ResourceChooser')
-=======
             widget = window.findChild(QWidget, 'wdgPresetChooser')
             if widget is None:
                 # from krita 5.2 (5.1.5?), name has been changed; if working on previous version, try with original name
                 widget = window.findChild(QWidget, 'ResourceChooser')
 
->>>>>>> fc1c6609
             EKritaBrushPreset.__presetChooserWidget = widget.findChild(QListView, 'ResourceItemview')
 
         return EKritaBrushPreset.__presetChooserWidget
