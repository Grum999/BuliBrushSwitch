# -----------------------------------------------------------------------------
# PyKritaToolKit
# Copyright (C) 2019-2022 - Grum999
# -----------------------------------------------------------------------------
# SPDX-License-Identifier: GPL-3.0-or-later
#
# https://spdx.org/licenses/GPL-3.0-or-later.html
# -----------------------------------------------------------------------------
# A Krita plugin framework
# -----------------------------------------------------------------------------

# -----------------------------------------------------------------------------
# The imgutils module provides miscellaneous image functions
#
# -----------------------------------------------------------------------------

from PyQt5.Qt import *
from PyQt5.QtGui import (
        QBrush,
        QPainter,
        QPixmap,
        QColor
    )

from math import ceil
import re
import pickle

from ..pktk import *


def warningAreaBrush(size=32):
    """Return a checker board brush"""
    tmpPixmap = QPixmap(size, size)
    tmpPixmap.fill(QColor(255, 255, 255, 32))
    brush = QBrush(QColor(0, 0, 0, 32))

    canvas = QPainter()
    canvas.begin(tmpPixmap)
    canvas.setPen(Qt.NoPen)
    canvas.setBrush(brush)

    s1 = size >> 1
    s2 = size - s1

    canvas.setRenderHint(QPainter.Antialiasing, True)
    canvas.drawPolygon(QPolygon([QPoint(s1, 0), QPoint(size, 0), QPoint(0, size), QPoint(0, s1)]))
    canvas.drawPolygon(QPolygon([QPoint(size, s1), QPoint(size, size), QPoint(s1, size)]))
    canvas.end()

    return QBrush(tmpPixmap)


def checkerBoardBrush(size=32, color1=QColor(255, 255, 255), color2=QColor(220, 220, 220), strictSize=True):
    """Return a checker board brush"""
    s1 = size >> 1
    if strictSize:
        s2 = size - s1
    else:
        s2 = s1

    size = s1+s2

    tmpPixmap = QPixmap(size, size)
    tmpPixmap.fill(color1)
    brush = QBrush(color2)

    canvas = QPainter()
    canvas.begin(tmpPixmap)
    canvas.setPen(Qt.NoPen)

    canvas.setRenderHint(QPainter.Antialiasing, False)
    canvas.fillRect(QRect(0, 0, s1, s1), brush)
    canvas.fillRect(QRect(s1, s1, s2, s2), brush)
    canvas.end()

    return QBrush(tmpPixmap)


def checkerBoardImage(size, checkerSize=32):
    """Return a checker board image"""
    if isinstance(size, int):
        size = QSize(size, size)

    if not isinstance(size, QSize):
        return None

    pixmap = QPixmap(size)
    painter = QPainter()
    painter.begin(pixmap)
    painter.fillRect(pixmap.rect(), checkerBoardBrush(checkerSize))
    painter.end()

    return pixmap


def bullet(size=16, color=QColor(255, 255, 255), shape='square', scaleShape=1.0):
    """Draw a bullet and return it as a QPixmap

    Given `size` define size of pixmap (width=height)
    Given `color` define color bullet
    Given `shape` define bullet shape ('circle' or 'square')
    Given `scaleShape` define size of bullet in pixmap (1.0 = 100% / 0.5=50% for example)
    """
    pixmap = QPixmap(size, size)
    pixmap.fill(Qt.transparent)

    canvas = QPainter()
    canvas.begin(pixmap)
    canvas.setPen(Qt.NoPen)

    shapeWidth = size*scaleShape
    offset = (size-shapeWidth)/2

<<<<<<< HEAD
    if shape == 'square':
        canvas.fillRect(offset, offset, shapeWidth, shapeWidth, color)
    elif shape == 'roundSquare':
        canvas.setBrush(color)
        canvas.drawRoundedRect(QRect(offset, offset, shapeWidth, shapeWidth), 25, 25, Qt.RelativeSize)
    elif shape == 'circle':
        canvas.setBrush(color)
        canvas.drawEllipse(offset, offset, shapeWidth, shapeWidth)
=======
    if shape=='square':
        canvas.fillRect(QRectF(offset,offset,shapeWidth,shapeWidth,color))
    elif shape=='roundSquare':
        canvas.setBrush(color)
        canvas.drawRoundedRect(QRectF(offset,offset,shapeWidth,shapeWidth),25,25,Qt.RelativeSize)
    elif shape=='circle':
        canvas.setBrush(color)
        canvas.drawEllipse(QRectF(offset,offset,shapeWidth,shapeWidth))
>>>>>>> fc1c6609
    else:
        raise EInvalidValue("Given `shape` value is not valid")

    canvas.end()
    return pixmap


def paintOpaqueAsColor(pixmap, color):
    """From given pixmap, non transparent color are replaced with given color"""
    if isinstance(pixmap, QPixmap):
        painter = QPainter(pixmap)
        painter.setCompositionMode(QPainter.CompositionMode_SourceIn)
        painter.fillRect(pixmap.rect(),  color)
    return pixmap


def buildIcon(icons, size=None):
    """Return a QIcon build from given icons


    Given `icons` can be:
    - A string "pktk:XXXX"
        Where XXXX is name of a PkTk icon
        Return QIcon() will provide normal/disable icons
    - A list of tuple
        Each tuple can be:
            (QPixmap, )
            (QPixmap, QIcon.Mode)
            (QPixmap, QIcon.Mode, QIcon.State)
            (str, )
            (str, QIcon.Mode)
            (str, QIcon.Mode, QIcon.State)

    If provided, given `size` can be an <int> or an <QSize>
    """
    if isinstance(icons, QIcon):
        return icons
    elif isinstance(icons, list) and len(icons) > 0:
        returned = QIcon()

        if isinstance(size, int):
            appliedSize = QSize(size, size)
        elif isinstance(size, QSize):
            appliedSize = size
        else:
            appliedSize = QSize()

        for icon in icons:
            addPixmap = False
            if isinstance(icon[0], QPixmap):
                addPixmap = True
                iconListItem = [icon[0]]
            elif isinstance(icon[0], str):
                iconListItem = [icon[0], appliedSize]
            else:
                continue

            for index in range(1, 3):
                if index == 1:
                    if len(icon) >= 2:
                        iconListItem.append(icon[index])
                    else:
                        iconListItem.append(QIcon.Normal)
                elif index == 2:
                    if len(icon) >= 3:
                        iconListItem.append(icon[index])
                    else:
                        iconListItem.append(QIcon.Off)

            if addPixmap:
                returned.addPixmap(*tuple(iconListItem))
            else:
                returned.addFile(*tuple(iconListItem))
        return returned
    elif isinstance(icons, str) and (rfind := re.match("pktk:(.*)", icons)):
        return buildIcon([(f':/pktk/images/normal/{rfind.groups()[0]}', QIcon.Normal),
                          (f':/pktk/images/disabled/{rfind.groups()[0]}', QIcon.Disabled)], size)
    else:
        raise EInvalidType("Given `icons` must be a <str> or a <list> of <tuples>")


def qImageToPngQByteArray(image):
    """Convert a QImage as PNG and return a QByteArray"""
    if isinstance(image, QImage):
        ba = QByteArray()
        buffer = QBuffer(ba)
        buffer.open(QIODevice.WriteOnly)
        image.save(buffer, "PNG")
        buffer.close()
        return ba
    return QByteArray()


def imgBoxSize(imageSize, boxSize):
    """Return size of given `imageSize` to fit within `boxSize`"""
    if not isinstance(imageSize, QSize):
        raise EInvalidType("Given `imageSize` must be a <QSize>")

    if not isinstance(boxSize, QSize):
        raise EInvalidType("Given `boxSize` must be a <QSize>")

    imageRatio = imageSize.width()/imageSize.height()
    boxRatio = boxSize.width()/boxSize.height()

    if boxRatio > imageRatio:
        h = boxSize.height()
        w = h*imageRatio
    else:
        w = boxSize.width()
        h = w/imageRatio

    return QSize(w, h)


def combineChannels(bytesPerChannel, *channels):
    """Combine given channels

    Given `bytesPerChannel` define how many byte are used for one pixel in channels
    Given `channels` are bytes or bytesarray (or memory view on bytes/bytearray)

    Return a bytearray

    Example:
        bytes per channel = 1
        channels =  red=[0xff, 0x01, 0x02]
                    green=[0x03, 0xff, 0x04]
                    blue=[0x05, 0x06, 0xff]

        returned byte array will be
        (0xff, 0x03, 0x05,
         0x01, 0xff, 0x06,
         0x02, 0x06, 0xff)
    """
    # First, need to ensure that all channels have the same size
    channelSize = None
    for channel in channels:
        if channelSize is None:
            channelSize = len(channel)
        elif channelSize != len(channel):
            raise EInvalidValue("All `channels` must have the same size")

    channelCount = len(channels)
    offsetTargetInc = channelCount*bytesPerChannel
    targetSize = channelSize*offsetTargetInc
    target = bytearray(targetSize)

    channelNumber = 0
    for channel in channels:
        offsetTarget = channelNumber*bytesPerChannel
        offsetSource = 0
        for index in range(channelSize//bytesPerChannel):
            target[offsetTarget] = channel[offsetSource]
            offsetTarget += offsetTargetInc
            offsetSource += bytesPerChannel
        channelNumber += 1

    return target


def convertSize(value, fromUnit, toUnit, resolution, roundValue=None):
    """Return converted `value` from given `fromUnit` to `toUnit`, using given `resolution` (if unit conversion implies px)

    Given `fromUnit` and `toUnit` can be:
        px: pixels
        mm: millimeters
        cm: centimeters
        in: inchs

    Given `fromUnit` can also be provided as 'pt' (points)

    The `roundValue` allows to define number of decimals for conversion
    If None is provided, according to `toUnit`:
        px: 0
        mm: 0
        cm: 2
        in: 4
    """
    if roundValue is None:
        if toUnit == 'in':
            roundValue = 4
        elif toUnit == 'cm':
            roundValue = 2
        else:
            roundValue = 0

    if resolution == 0:
        # avoid division by zero
        resolution = 1.0

    if fromUnit == 'mm':
        if toUnit == 'cm':
            return round(value/10, roundValue)
        elif toUnit == 'in':
            return round(value/25.4, roundValue)
        elif toUnit == 'px':
            return round(convertSize(value, fromUnit, 'in', resolution) * resolution, roundValue)
    elif fromUnit == 'cm':
        if toUnit == 'mm':
            return round(value*10, roundValue)
        elif toUnit == 'in':
            return round(value/2.54, roundValue)
        elif toUnit == 'px':
            return round(convertSize(value, fromUnit, 'in', resolution) * resolution, roundValue)
    elif fromUnit == 'in':
        if toUnit == 'mm':
            return round(value*25.4, roundValue)
        elif toUnit == 'cm':
            return round(value*2.54, roundValue)
        elif toUnit == 'px':
            return round(value * resolution, roundValue)
    elif fromUnit == 'px':
        if toUnit == 'mm':
            return round(convertSize(value, fromUnit, 'in', resolution)*25.4, roundValue)
        elif toUnit == 'cm':
            return round(convertSize(value, fromUnit, 'in', resolution)*2.54, roundValue)
        elif toUnit == 'in':
            return round(value / resolution, roundValue)
    elif fromUnit == 'pt':
        if toUnit == 'mm':
            return round(value * 0.35277777777777775, roundValue)   # 25.4/72
        elif toUnit == 'cm':
            return round(value * 0.035277777777777775, roundValue)  # 2.54/72
        elif toUnit == 'in':
            return round(value / 72, roundValue)
        elif toUnit == 'px':
            return round(resolution * convertSize(value, fromUnit, 'in', resolution)/72, roundValue)
    # all other combination are not valid, return initial value
    return value


def megaPixels(value, roundDec=2):
    """return value (in pixels) as megapixels rounded to given number of decimal"""
    if value is None or value == 0:
        return ""
    if value < 100000:
        return f"{ceil(value/10000)/100:.0{roundDec}f}"
    return f"{ceil(value/100000)/10:.0{roundDec}f}"


def ratioOrientation(ratio):
    """return ratio text for a given ratio value"""
    if ratio is None:
        return ""
    elif ratio < 1:
        return i18n("Portrait")
    elif ratio > 1:
        return i18n("Landscape")
    else:
        return i18n("Square")


class QIconPickable(QIcon):
    """A QIcon class that is serializable from pickle"""
    def __reduce__(self):
        return type(self), (), self.__getstate__()

    def __getstate__(self):
        ba = QByteArray()
        stream = QDataStream(ba, QIODevice.WriteOnly)
        stream << self
        return ba

    def __setstate__(self, ba):
        stream = QDataStream(ba, QIODevice.ReadOnly)
        stream >> self<|MERGE_RESOLUTION|>--- conflicted
+++ resolved
@@ -112,25 +112,14 @@
     shapeWidth = size*scaleShape
     offset = (size-shapeWidth)/2
 
-<<<<<<< HEAD
     if shape == 'square':
-        canvas.fillRect(offset, offset, shapeWidth, shapeWidth, color)
+        canvas.fillRect(QRectF(offset, offset, shapeWidth, shapeWidth, color))
     elif shape == 'roundSquare':
         canvas.setBrush(color)
-        canvas.drawRoundedRect(QRect(offset, offset, shapeWidth, shapeWidth), 25, 25, Qt.RelativeSize)
+        canvas.drawRoundedRect(QRectF(offset, offset, shapeWidth, shapeWidth), 25, 25, Qt.RelativeSize)
     elif shape == 'circle':
         canvas.setBrush(color)
-        canvas.drawEllipse(offset, offset, shapeWidth, shapeWidth)
-=======
-    if shape=='square':
-        canvas.fillRect(QRectF(offset,offset,shapeWidth,shapeWidth,color))
-    elif shape=='roundSquare':
-        canvas.setBrush(color)
-        canvas.drawRoundedRect(QRectF(offset,offset,shapeWidth,shapeWidth),25,25,Qt.RelativeSize)
-    elif shape=='circle':
-        canvas.setBrush(color)
-        canvas.drawEllipse(QRectF(offset,offset,shapeWidth,shapeWidth))
->>>>>>> fc1c6609
+        canvas.drawEllipse(QRectF(offset, offset, shapeWidth, shapeWidth))
     else:
         raise EInvalidValue("Given `shape` value is not valid")
 
