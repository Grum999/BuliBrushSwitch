--- conflicted
+++ resolved
@@ -42,11 +42,7 @@
 ## Download, Install & Execute
 
 ### Download
-<<<<<<< HEAD
-+ **[ZIP ARCHIVE - v1.0.1](https://github.com/Grum999/BuliBrushSwitch/releases/download/1.0.1/bulibrushswitch.zip)**
-=======
 + **[ZIP ARCHIVE - v1.0.2](https://github.com/Grum999/BuliBrushSwitch/releases/download/1.0.2/bulibrushswitch.zip)**
->>>>>>> b7a39e19
 + **[SOURCE](https://github.com/Grum999/BuliBrushSwitch)**
 
 
@@ -77,18 +73,12 @@
 ## Plugin's life
 
 ### What's new?
-<<<<<<< HEAD
-_[2023-12-08] Version 1.0.1_ *[Show detailed release content](./releases-notes/RELEASE-1.0.1.md)*
-- Fix bug - Windows compatibility
-
-=======
 _[2023-12-09] Version 1.0.2_ *[Show detailed release content](./releases-notes/RELEASE-1.0.2.md)*
 - Fix bug - Regression on brush editor
 
 _[2023-12-08] Version 1.0.1_ *[Show detailed release content](./releases-notes/RELEASE-1.0.1.md)*
 - Fix bug - Windows compatibility
 
->>>>>>> b7a39e19
 _[2023-08-12] Version 1.0.0_ *[Show detailed release content](./releases-notes/RELEASE-1.0.0.md)*
 - Implement - Krita Interface - *Improve toolbar button*
 - Implement - Main Interface - *Icon view*
