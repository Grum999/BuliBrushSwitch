--- conflicted
+++ resolved
@@ -179,7 +179,6 @@
 
 ### What's new?
 
-<<<<<<< HEAD
 _[2022-xx-xx] Version 1.0.0_ *[Show detailed release content](./releases-notes/RELEASE-1.0.0.md)*
 - Implement - Krita Interface - *Improve toolbar button*
 - Implement - Settings Interface - *Let user choose scratchpad background color*
@@ -189,10 +188,8 @@
 - Fix bug - Main Interface - *Crash when brushes from disabled bundles are referenced*
 - Fix bug - Main Interface - *Lag/Freeze when changing brush*
 
-=======
 _[2023-05-09] Version 0.2.2b_ *[Show detailed release content](./releases-notes/RELEASE-0.2.2b.md)*
 - Fix bug *Krita 5.2.0 Compatibility*
->>>>>>> fc1c6609
 
 _[2021-12-11] Version 0.2.1b_ *[Show detailed release content](./releases-notes/RELEASE-0.2.1b.md)*
 - Fix bug *Invalid plugin initialisation*
